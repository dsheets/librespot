--- conflicted
+++ resolved
@@ -1132,27 +1132,6 @@
         }
     };
 
-<<<<<<< HEAD
-    let session_config = {
-        let device_id = device_id(&connect_config.name);
-
-        SessionConfig {
-            user_agent: version::VERSION_STRING.to_string(),
-            device_id,
-            proxy: opt_str(PROXY).or_else(|| std::env::var("http_proxy").ok()).map(
-                |s| {
-                    match Url::parse(&s) {
-                        Ok(url) => {
-                            if url.host().is_none() || url.port_or_known_default().is_none() {
-                                error!("Invalid proxy URL, only URLs in the format \"http(s)://host:port\" are allowed");
-                                exit(1);
-                            }
-
-                            url
-                        },
-                        Err(e) => {
-                            error!("Invalid proxy URL: {}, only URLs in the format \"http(s)://host:port\" are allowed", e);
-=======
     let session_config = SessionConfig {
         user_agent: version::VERSION_STRING.to_string(),
         device_id: device_id(&connect_config.name),
@@ -1161,20 +1140,14 @@
                 match Url::parse(&s) {
                     Ok(url) => {
                         if url.host().is_none() || url.port_or_known_default().is_none() {
-                            error!("Invalid proxy url, only URLs on the format \"http://host:port\" are allowed");
->>>>>>> e5fd7d65
-                            exit(1);
-                        }
-
-                        if url.scheme() != "http" {
-                            error!("Only unsecure http:// proxies are supported");
+                            error!("Invalid proxy url, only URLs on the format \"http(s)://host:port\" are allowed");
                             exit(1);
                         }
 
                         url
                     },
                     Err(e) => {
-                        error!("Invalid proxy URL: \"{}\", only URLs in the format \"http://host:port\" are allowed", e);
+                        error!("Invalid proxy URL: \"{}\", only URLs in the format \"http(s)://host:port\" are allowed", e);
                         exit(1);
                     }
                 }
