use futures_util::{future, FutureExt, StreamExt};
use librespot_playback::player::PlayerEvent;
use log::{error, info, trace, warn};
use sha1::{Digest, Sha1};
use thiserror::Error;
use tokio::sync::mpsc::UnboundedReceiver;
use url::Url;

use librespot::connect::spirc::Spirc;
use librespot::core::authentication::Credentials;
use librespot::core::cache::Cache;
use librespot::core::config::{ConnectConfig, DeviceType, SessionConfig};
use librespot::core::session::Session;
use librespot::core::version;
use librespot::playback::audio_backend::{self, SinkBuilder, BACKENDS};
use librespot::playback::config::{
    AudioFormat, Bitrate, NormalisationMethod, NormalisationType, PlayerConfig, VolumeCtrl,
};
use librespot::playback::dither;
#[cfg(feature = "alsa-backend")]
use librespot::playback::mixer::alsamixer::AlsaMixer;
use librespot::playback::mixer::{self, MixerConfig, MixerFn};
use librespot::playback::player::{db_to_ratio, ratio_to_db, Player};

mod player_event_handler;
use player_event_handler::{emit_sink_event, run_program_on_events};

use std::env;
use std::io::{stderr, Write};
use std::ops::RangeInclusive;
use std::path::Path;
use std::pin::Pin;
use std::process::exit;
use std::str::FromStr;
use std::time::Duration;
use std::time::Instant;

fn device_id(name: &str) -> String {
    hex::encode(Sha1::digest(name.as_bytes()))
}

fn usage(program: &str, opts: &getopts::Options) -> String {
    let brief = format!("Usage: {} [options]", program);
    opts.usage(&brief)
}

fn arg_to_var(arg: &str) -> String {
    // To avoid name collisions environment variables must be prepended
    // with `LIBRESPOT_` so option/flag `foo-bar` becomes `LIBRESPOT_FOO_BAR`.
    format!("LIBRESPOT_{}", arg.to_uppercase().replace("-", "_"))
}

fn env_var_present(arg: &str) -> bool {
    env::var(arg_to_var(arg)).is_ok()
}

fn env_var_opt_str(option: &str) -> Option<String> {
    match env::var(arg_to_var(option)) {
        Ok(value) => Some(value),
        Err(_) => None,
    }
}

fn setup_logging(quiet: bool, verbose: bool) {
    let mut builder = env_logger::Builder::new();
    match env::var("RUST_LOG") {
        Ok(config) => {
            builder.parse_filters(&config);
            builder.init();

            if verbose {
                warn!("`--verbose` flag overidden by `RUST_LOG` environment variable");
            } else if quiet {
                warn!("`--quiet` flag overidden by `RUST_LOG` environment variable");
            }
        }
        Err(_) => {
            if verbose {
                builder.parse_filters("libmdns=info,librespot=trace");
            } else if quiet {
                builder.parse_filters("libmdns=warn,librespot=warn");
            } else {
                builder.parse_filters("libmdns=info,librespot=info");
            }
            builder.init();

            if verbose && quiet {
                warn!("`--verbose` and `--quiet` are mutually exclusive. Logging can not be both verbose and quiet. Using verbose mode.");
            }
        }
    }
}

fn list_backends() {
    println!("Available backends: ");
    for (&(name, _), idx) in BACKENDS.iter().zip(0..) {
        if idx == 0 {
            println!("- {} (default)", name);
        } else {
            println!("- {}", name);
        }
    }
}

pub fn get_credentials<F: FnOnce(&String) -> Option<String>>(
    username: Option<String>,
    password: Option<String>,
    cached_credentials: Option<Credentials>,
    prompt: F,
) -> Option<Credentials> {
    if let Some(username) = username {
        if let Some(password) = password {
            return Some(Credentials::with_password(username, password));
        }

        match cached_credentials {
            Some(credentials) if username == credentials.username => Some(credentials),
            _ => {
                let password = prompt(&username)?;
                Some(Credentials::with_password(username, password))
            }
        }
    } else {
        cached_credentials
    }
}

#[derive(Debug, Error)]
pub enum ParseFileSizeError {
    #[error("empty argument")]
    EmptyInput,
    #[error("invalid suffix")]
    InvalidSuffix,
    #[error("invalid number: {0}")]
    InvalidNumber(#[from] std::num::ParseFloatError),
    #[error("non-finite number specified")]
    NotFinite(f64),
}

pub fn parse_file_size(input: &str) -> Result<u64, ParseFileSizeError> {
    use ParseFileSizeError::*;

    let mut iter = input.chars();
    let mut suffix = iter.next_back().ok_or(EmptyInput)?;
    let mut suffix_len = 0;

    let iec = matches!(suffix, 'i' | 'I');

    if iec {
        suffix_len += 1;
        suffix = iter.next_back().ok_or(InvalidSuffix)?;
    }

    let base: u64 = if iec { 1024 } else { 1000 };

    suffix_len += 1;
    let exponent = match suffix.to_ascii_uppercase() {
        '0'..='9' if !iec => {
            suffix_len -= 1;
            0
        }
        'K' => 1,
        'M' => 2,
        'G' => 3,
        'T' => 4,
        'P' => 5,
        'E' => 6,
        'Z' => 7,
        'Y' => 8,
        _ => return Err(InvalidSuffix),
    };

    let num = {
        let mut iter = input.chars();

        for _ in (&mut iter).rev().take(suffix_len) {}

        iter.as_str().parse::<f64>()?
    };

    if !num.is_finite() {
        return Err(NotFinite(num));
    }

    Ok((num * base.pow(exponent) as f64) as u64)
}

fn get_version_string() -> String {
    #[cfg(debug_assertions)]
    const BUILD_PROFILE: &str = "debug";
    #[cfg(not(debug_assertions))]
    const BUILD_PROFILE: &str = "release";

    format!(
        "librespot {semver} {sha} (Built on {build_date}, Build ID: {build_id}, Profile: {build_profile})",
        semver = version::SEMVER,
        sha = version::SHA_SHORT,
        build_date = version::BUILD_DATE,
        build_id = version::BUILD_ID,
        build_profile = BUILD_PROFILE
    )
}

struct Setup {
    format: AudioFormat,
    backend: SinkBuilder,
    device: Option<String>,
    mixer: MixerFn,
    cache: Option<Cache>,
    player_config: PlayerConfig,
    session_config: SessionConfig,
    connect_config: ConnectConfig,
    mixer_config: MixerConfig,
    credentials: Option<Credentials>,
    enable_discovery: bool,
    zeroconf_port: u16,
    player_event_program: Option<String>,
    emit_sink_events: bool,
}

fn get_setup(args: &[String]) -> Setup {
    const VALID_NORMALISATION_KNEE_RANGE: RangeInclusive<f64> = 0.0..=2.0;
    const VALID_VOLUME_RANGE: RangeInclusive<f64> = 0.0..=100.0;
    const VALID_NORMALISATION_PREGAIN_RANGE: RangeInclusive<f64> = -10.0..=10.0;
    const VALID_NORMALISATION_THRESHOLD_RANGE: RangeInclusive<f64> = -10.0..=0.0;
    const VALID_NORMALISATION_ATTACK_RANGE: RangeInclusive<u64> = 1..=500;
    const VALID_NORMALISATION_RELEASE_RANGE: RangeInclusive<u64> = 1..=1000;

    const AP_PORT: &str = "ap-port";
    const AUTOPLAY: &str = "autoplay";
    const BACKEND: &str = "backend";
    const BITRATE: &str = "bitrate";
    const CACHE: &str = "cache";
    const CACHE_SIZE_LIMIT: &str = "cache-size-limit";
    const DEVICE: &str = "device";
    const DEVICE_TYPE: &str = "device-type";
    const DISABLE_AUDIO_CACHE: &str = "disable-audio-cache";
    const DISABLE_CREDENTIAL_CACHE: &str = "disable-credential-cache";
    const DISABLE_DISCOVERY: &str = "disable-discovery";
    const DISABLE_GAPLESS: &str = "disable-gapless";
    const DITHER: &str = "dither";
    const EMIT_SINK_EVENTS: &str = "emit-sink-events";
    const ENABLE_VOLUME_NORMALISATION: &str = "enable-volume-normalisation";
    const FORMAT: &str = "format";
    const HELP: &str = "help";
    const INITIAL_VOLUME: &str = "initial-volume";
    const MIXER_TYPE: &str = "mixer";
    const ALSA_MIXER_DEVICE: &str = "alsa-mixer-device";
    const ALSA_MIXER_INDEX: &str = "alsa-mixer-index";
    const ALSA_MIXER_CONTROL: &str = "alsa-mixer-control";
    const NAME: &str = "name";
    const NORMALISATION_ATTACK: &str = "normalisation-attack";
    const NORMALISATION_GAIN_TYPE: &str = "normalisation-gain-type";
    const NORMALISATION_KNEE: &str = "normalisation-knee";
    const NORMALISATION_METHOD: &str = "normalisation-method";
    const NORMALISATION_PREGAIN: &str = "normalisation-pregain";
    const NORMALISATION_RELEASE: &str = "normalisation-release";
    const NORMALISATION_THRESHOLD: &str = "normalisation-threshold";
    const ONEVENT: &str = "onevent";
    const PASSTHROUGH: &str = "passthrough";
    const PASSWORD: &str = "password";
    const PROXY: &str = "proxy";
    const QUIET: &str = "quiet";
    const SYSTEM_CACHE: &str = "system-cache";
    const USERNAME: &str = "username";
    const VERBOSE: &str = "verbose";
    const VERSION: &str = "version";
    const VOLUME_CTRL: &str = "volume-ctrl";
    const VOLUME_RANGE: &str = "volume-range";
    const ZEROCONF_PORT: &str = "zeroconf-port";

    // Mostly arbitrary.
    const AUTOPLAY_SHORT: &str = "A";
    const AP_PORT_SHORT: &str = "a";
    const BACKEND_SHORT: &str = "B";
    const BITRATE_SHORT: &str = "b";
    const SYSTEM_CACHE_SHORT: &str = "C";
    const CACHE_SHORT: &str = "c";
    const DITHER_SHORT: &str = "D";
    const DEVICE_SHORT: &str = "d";
    const VOLUME_CTRL_SHORT: &str = "E";
    const VOLUME_RANGE_SHORT: &str = "e";
    const DEVICE_TYPE_SHORT: &str = "F";
    const FORMAT_SHORT: &str = "f";
    const DISABLE_AUDIO_CACHE_SHORT: &str = "G";
    const DISABLE_GAPLESS_SHORT: &str = "g";
    const DISABLE_CREDENTIAL_CACHE_SHORT: &str = "H";
    const HELP_SHORT: &str = "h";
    const CACHE_SIZE_LIMIT_SHORT: &str = "M";
    const MIXER_TYPE_SHORT: &str = "m";
    const ENABLE_VOLUME_NORMALISATION_SHORT: &str = "N";
    const NAME_SHORT: &str = "n";
    const DISABLE_DISCOVERY_SHORT: &str = "O";
    const ONEVENT_SHORT: &str = "o";
    const PASSTHROUGH_SHORT: &str = "P";
    const PASSWORD_SHORT: &str = "p";
    const EMIT_SINK_EVENTS_SHORT: &str = "Q";
    const QUIET_SHORT: &str = "q";
    const INITIAL_VOLUME_SHORT: &str = "R";
    const ALSA_MIXER_DEVICE_SHORT: &str = "S";
    const ALSA_MIXER_INDEX_SHORT: &str = "s";
    const ALSA_MIXER_CONTROL_SHORT: &str = "T";
    const NORMALISATION_ATTACK_SHORT: &str = "U";
    const USERNAME_SHORT: &str = "u";
    const VERSION_SHORT: &str = "V";
    const VERBOSE_SHORT: &str = "v";
    const NORMALISATION_GAIN_TYPE_SHORT: &str = "W";
    const NORMALISATION_KNEE_SHORT: &str = "w";
    const NORMALISATION_METHOD_SHORT: &str = "X";
    const PROXY_SHORT: &str = "x";
    const NORMALISATION_PREGAIN_SHORT: &str = "Y";
    const NORMALISATION_RELEASE_SHORT: &str = "y";
    const NORMALISATION_THRESHOLD_SHORT: &str = "Z";
    const ZEROCONF_PORT_SHORT: &str = "z";

    // Options that have different desc's
    // depending on what backends were enabled at build time.
    #[cfg(feature = "alsa-backend")]
    const MIXER_TYPE_DESC: &str = "Mixer to use {alsa|softvol}. Defaults to softvol.";
    #[cfg(not(feature = "alsa-backend"))]
    const MIXER_TYPE_DESC: &str = "Not supported by the included audio backend(s).";
    #[cfg(any(
        feature = "alsa-backend",
        feature = "rodio-backend",
        feature = "portaudio-backend"
    ))]
    const DEVICE_DESC: &str = "Audio device to use. Use ? to list options if using alsa, portaudio or rodio. Defaults to the backend's default.";
    #[cfg(not(any(
        feature = "alsa-backend",
        feature = "rodio-backend",
        feature = "portaudio-backend"
    )))]
    const DEVICE_DESC: &str = "Not supported by the included audio backend(s).";
    #[cfg(feature = "alsa-backend")]
    const ALSA_MIXER_CONTROL_DESC: &str =
        "Alsa mixer control, e.g. PCM, Master or similar. Defaults to PCM.";
    #[cfg(not(feature = "alsa-backend"))]
    const ALSA_MIXER_CONTROL_DESC: &str = "Not supported by the included audio backend(s).";
    #[cfg(feature = "alsa-backend")]
    const ALSA_MIXER_DEVICE_DESC: &str = "Alsa mixer device, e.g hw:0 or similar from `aplay -l`. Defaults to `--device` if specified, default otherwise.";
    #[cfg(not(feature = "alsa-backend"))]
    const ALSA_MIXER_DEVICE_DESC: &str = "Not supported by the included audio backend(s).";
    #[cfg(feature = "alsa-backend")]
    const ALSA_MIXER_INDEX_DESC: &str = "Alsa index of the cards mixer. Defaults to 0.";
    #[cfg(not(feature = "alsa-backend"))]
    const ALSA_MIXER_INDEX_DESC: &str = "Not supported by the included audio backend(s).";
    #[cfg(feature = "alsa-backend")]
    const INITIAL_VOLUME_DESC: &str = "Initial volume in % from 0 - 100. Default for softvol: 50. For the alsa mixer: the current volume.";
    #[cfg(not(feature = "alsa-backend"))]
    const INITIAL_VOLUME_DESC: &str = "Initial volume in % from 0 - 100. Defaults to 50.";
    #[cfg(feature = "alsa-backend")]
    const VOLUME_RANGE_DESC: &str = "Range of the volume control (dB) from 0.0 to 100.0. Default for softvol: 60.0. For the alsa mixer: what the control supports.";
    #[cfg(not(feature = "alsa-backend"))]
    const VOLUME_RANGE_DESC: &str =
        "Range of the volume control (dB) from 0.0 to 100.0. Defaults to 60.0.";

    let mut opts = getopts::Options::new();
    opts.optflag(
        HELP_SHORT,
        HELP,
        "Print this help menu.",
    )
    .optflag(
        VERSION_SHORT,
        VERSION,
        "Display librespot version string.",
    )
    .optflag(
        VERBOSE_SHORT,
        VERBOSE,
        "Enable verbose log output.",
    )
    .optflag(
        QUIET_SHORT,
        QUIET,
        "Only log warning and error messages.",
    )
    .optflag(
        DISABLE_AUDIO_CACHE_SHORT,
        DISABLE_AUDIO_CACHE,
        "Disable caching of the audio data.",
    )
    .optflag(
        DISABLE_CREDENTIAL_CACHE_SHORT,
        DISABLE_CREDENTIAL_CACHE,
        "Disable caching of credentials.",
    )
    .optflag(
        DISABLE_DISCOVERY_SHORT,
        DISABLE_DISCOVERY,
        "Disable zeroconf discovery mode.",
    )
    .optflag(
        DISABLE_GAPLESS_SHORT,
        DISABLE_GAPLESS,
        "Disable gapless playback.",
    )
    .optflag(
        EMIT_SINK_EVENTS_SHORT,
        EMIT_SINK_EVENTS,
        "Run PROGRAM set by `--onevent` before the sink is opened and after it is closed.",
    )
    .optflag(
        AUTOPLAY_SHORT,
        AUTOPLAY,
        "Automatically play similar songs when your music ends.",
    )
    .optflag(
        PASSTHROUGH_SHORT,
        PASSTHROUGH,
        "Pass a raw stream to the output. Only works with the pipe and subprocess backends.",
    )
    .optflag(
        ENABLE_VOLUME_NORMALISATION_SHORT,
        ENABLE_VOLUME_NORMALISATION,
        "Play all tracks at approximately the same apparent volume.",
    )
    .optopt(
        NAME_SHORT,
        NAME,
        "Device name. Defaults to Librespot.",
        "NAME",
    )
    .optopt(
        BITRATE_SHORT,
        BITRATE,
        "Bitrate (kbps) {96|160|320}. Defaults to 160.",
        "BITRATE",
    )
    .optopt(
        FORMAT_SHORT,
        FORMAT,
        "Output format {F64|F32|S32|S24|S24_3|S16}. Defaults to S16.",
        "FORMAT",
    )
    .optopt(
        DITHER_SHORT,
        DITHER,
        "Specify the dither algorithm to use {none|gpdf|tpdf|tpdf_hp}. Defaults to tpdf for formats S16, S24, S24_3 and none for other formats.",
        "DITHER",
    )
    .optopt(
        DEVICE_TYPE_SHORT,
        DEVICE_TYPE,
        "Displayed device type. Defaults to speaker.",
        "TYPE",
    )
    .optopt(
        CACHE_SHORT,
        CACHE,
        "Path to a directory where files will be cached.",
        "PATH",
    )
    .optopt(
        SYSTEM_CACHE_SHORT,
        SYSTEM_CACHE,
        "Path to a directory where system files (credentials, volume) will be cached. May be different from the `--cache` option value.",
        "PATH",
    )
    .optopt(
        CACHE_SIZE_LIMIT_SHORT,
        CACHE_SIZE_LIMIT,
        "Limits the size of the cache for audio files. It's possible to use suffixes like K, M or G, e.g. 16G for example.",
        "SIZE"
    )
    .optopt(
        BACKEND_SHORT,
        BACKEND,
        "Audio backend to use. Use ? to list options.",
        "NAME",
    )
    .optopt(
        USERNAME_SHORT,
        USERNAME,
        "Username used to sign in with.",
        "USERNAME",
    )
    .optopt(
        PASSWORD_SHORT,
        PASSWORD,
        "Password used to sign in with.",
        "PASSWORD",
    )
    .optopt(
        ONEVENT_SHORT,
        ONEVENT,
        "Run PROGRAM when a playback event occurs.",
        "PROGRAM",
    )
    .optopt(
        ALSA_MIXER_CONTROL_SHORT,
        ALSA_MIXER_CONTROL,
        ALSA_MIXER_CONTROL_DESC,
        "NAME",
    )
    .optopt(
        ALSA_MIXER_DEVICE_SHORT,
        ALSA_MIXER_DEVICE,
        ALSA_MIXER_DEVICE_DESC,
        "DEVICE",
    )
    .optopt(
        ALSA_MIXER_INDEX_SHORT,
        ALSA_MIXER_INDEX,
        ALSA_MIXER_INDEX_DESC,
        "NUMBER",
    )
    .optopt(
        MIXER_TYPE_SHORT,
        MIXER_TYPE,
        MIXER_TYPE_DESC,
        "MIXER",
    )
    .optopt(
        DEVICE_SHORT,
        DEVICE,
        DEVICE_DESC,
        "NAME",
    )
    .optopt(
        INITIAL_VOLUME_SHORT,
        INITIAL_VOLUME,
        INITIAL_VOLUME_DESC,
        "VOLUME",
    )
    .optopt(
        VOLUME_CTRL_SHORT,
        VOLUME_CTRL,
        "Volume control scale type {cubic|fixed|linear|log}. Defaults to log.",
        "VOLUME_CTRL"
    )
    .optopt(
        VOLUME_RANGE_SHORT,
        VOLUME_RANGE,
        VOLUME_RANGE_DESC,
        "RANGE",
    )
    .optopt(
        NORMALISATION_METHOD_SHORT,
        NORMALISATION_METHOD,
        "Specify the normalisation method to use {basic|dynamic}. Defaults to dynamic.",
        "METHOD",
    )
    .optopt(
        NORMALISATION_GAIN_TYPE_SHORT,
        NORMALISATION_GAIN_TYPE,
        "Specify the normalisation gain type to use {track|album|auto}. Defaults to auto.",
        "TYPE",
    )
    .optopt(
        NORMALISATION_PREGAIN_SHORT,
        NORMALISATION_PREGAIN,
        "Pregain (dB) applied by volume normalisation from -10.0 to 10.0. Defaults to 0.0.",
        "PREGAIN",
    )
    .optopt(
        NORMALISATION_THRESHOLD_SHORT,
        NORMALISATION_THRESHOLD,
        "Threshold (dBFS) at which point the dynamic limiter engages to prevent clipping from 0.0 to -10.0. Defaults to -2.0.",
        "THRESHOLD",
    )
    .optopt(
        NORMALISATION_ATTACK_SHORT,
        NORMALISATION_ATTACK,
        "Attack time (ms) in which the dynamic limiter reduces gain from 1 to 500. Defaults to 5.",
        "TIME",
    )
    .optopt(
        NORMALISATION_RELEASE_SHORT,
        NORMALISATION_RELEASE,
        "Release or decay time (ms) in which the dynamic limiter restores gain from 1 to 1000. Defaults to 100.",
        "TIME",
    )
    .optopt(
        NORMALISATION_KNEE_SHORT,
        NORMALISATION_KNEE,
        "Knee steepness of the dynamic limiter from 0.0 to 2.0. Defaults to 1.0.",
        "KNEE",
    )
    .optopt(
        ZEROCONF_PORT_SHORT,
        ZEROCONF_PORT,
        "The port the internal server advertises over zeroconf 1 - 65535. Ports <= 1024 may require root privileges.",
        "PORT",
    )
    .optopt(
        PROXY_SHORT,
        PROXY,
        "HTTP proxy to use when connecting.",
        "URL",
    )
    .optopt(
        AP_PORT_SHORT,
        AP_PORT,
        "Connect to an AP with a specified port 1 - 65535. If no AP with that port is present a fallback AP will be used. Available ports are usually 80, 443 and 4070.",
        "PORT",
    );

    let matches = match opts.parse(&args[1..]) {
        Ok(m) => m,
        Err(f) => {
            eprintln!(
                "Error parsing command line options: {}\n{}",
                f,
                usage(&args[0], &opts)
            );
            exit(1);
        }
    };

    let opt_present = |opt| matches.opt_present(opt) || env_var_present(opt);

    let opt_str = |opt| {
        if matches.opt_present(opt) {
            matches.opt_str(opt)
        } else {
            env_var_opt_str(opt)
        }
    };

    if opt_present(HELP) {
        println!("{}", usage(&args[0], &opts));
        exit(0);
    }

    if opt_present(VERSION) {
        println!("{}", get_version_string());
        exit(0);
    }

    setup_logging(opt_present(QUIET), opt_present(VERBOSE));

    info!("{}", get_version_string());

    let librespot_env_vars: Vec<String> = env::vars_os()
        .filter_map(|(k, v)| {
            let mut env_var = None;
            if let Some(key) = k.to_str() {
                if key.starts_with("LIBRESPOT_") {
                    if matches!(key, "LIBRESPOT_PASSWORD" | "LIBRESPOT_USERNAME") {
                        // Don't log creds.
                        env_var = Some(format!("\t\t{}=XXXXXXXX", key));
                    } else if let Some(value) = v.to_str() {
                        env_var = Some(format!("\t\t{}={}", key, value));
                    }
                }
            }

            env_var
        })
        .collect();

    if !librespot_env_vars.is_empty() {
        trace!("Environment variable(s):");

        for kv in librespot_env_vars {
            trace!("{}", kv);
        }
    }

    let cmd_args = &args[1..];

    let cmd_args_len = cmd_args.len();

    if cmd_args_len > 0 {
        trace!("Command line argument(s):");

        for (index, key) in cmd_args.iter().enumerate() {
            if key.starts_with('-') || key.starts_with("--") {
                if matches!(key.as_str(), "--password" | "-p" | "--username" | "-u") {
                    // Don't log creds.
                    trace!("\t\t{} XXXXXXXX", key);
                } else {
                    let mut value = "".to_string();
                    let next = index + 1;
                    if next < cmd_args_len {
                        let next_key = cmd_args[next].clone();
                        if !next_key.starts_with('-') && !next_key.starts_with("--") {
                            value = next_key;
                        }
                    }

                    trace!("\t\t{} {}", key, value);
                }
            }
        }
    }

    #[cfg(not(feature = "alsa-backend"))]
    for a in &[
        MIXER_TYPE,
        ALSA_MIXER_DEVICE,
        ALSA_MIXER_INDEX,
        ALSA_MIXER_CONTROL,
    ] {
        if opt_present(a) {
            warn!("Alsa specific options have no effect if the alsa backend is not enabled at build time.");
            break;
        }
    }

    let backend_name = opt_str(BACKEND);
    if backend_name == Some("?".into()) {
        list_backends();
        exit(0);
    }

    let backend = audio_backend::find(backend_name).unwrap_or_else(|| {
        error!(
            "Invalid `--{}` / `-{}`: {}",
            BACKEND,
            BACKEND_SHORT,
            opt_str(BACKEND).unwrap_or_default()
        );
        list_backends();
        exit(1);
    });

    let format = opt_str(FORMAT)
        .as_deref()
        .map(|format| {
            AudioFormat::from_str(format).unwrap_or_else(|_| {
                error!("Invalid `--{}` / `-{}`: {}", FORMAT, FORMAT_SHORT, format);
                println!(
                    "Valid `--{}` / `-{}` values: F64, F32, S32, S24, S24_3, S16",
                    FORMAT, FORMAT_SHORT
                );
                println!("Default: {:?}", AudioFormat::default());
                exit(1);
            })
        })
        .unwrap_or_default();

    #[cfg(any(
        feature = "alsa-backend",
        feature = "rodio-backend",
        feature = "portaudio-backend"
    ))]
    let device = opt_str(DEVICE);

    #[cfg(any(
        feature = "alsa-backend",
        feature = "rodio-backend",
        feature = "portaudio-backend"
    ))]
    if device == Some("?".into()) {
        backend(device, format);
        exit(0);
    }

    #[cfg(not(any(
        feature = "alsa-backend",
        feature = "rodio-backend",
        feature = "portaudio-backend"
    )))]
    let device: Option<String> = None;

    #[cfg(not(any(
        feature = "alsa-backend",
        feature = "rodio-backend",
        feature = "portaudio-backend"
    )))]
    if opt_present(DEVICE) {
        warn!(
            "The `--{}` / `-{}` option is not supported by the included audio backend(s), and has no effect.",
            DEVICE, DEVICE_SHORT,
        );
    }

    #[cfg(feature = "alsa-backend")]
    let mixer_type = opt_str(MIXER_TYPE);
    #[cfg(not(feature = "alsa-backend"))]
    let mixer_type: Option<String> = None;

    let mixer = mixer::find(mixer_type.as_deref()).unwrap_or_else(|| {
        error!(
            "Invalid `--{}` / `-{}`: {}",
            MIXER_TYPE,
            MIXER_TYPE_SHORT,
            opt_str(MIXER_TYPE).unwrap_or_default()
        );
        println!(
            "Valid `--{}` / `-{}` values: alsa, softvol",
            MIXER_TYPE, MIXER_TYPE_SHORT
        );
        println!("Default: softvol");
        exit(1);
    });

    let mixer_config = {
        let mixer_default_config = MixerConfig::default();

        #[cfg(feature = "alsa-backend")]
        let device = opt_str(ALSA_MIXER_DEVICE).unwrap_or_else(|| {
            if let Some(ref device_name) = device {
                device_name.to_string()
            } else {
                mixer_default_config.device.clone()
            }
        });

        #[cfg(not(feature = "alsa-backend"))]
        let device = mixer_default_config.device;

        #[cfg(feature = "alsa-backend")]
        let index = opt_str(ALSA_MIXER_INDEX)
            .map(|index| {
                index.parse::<u32>().unwrap_or_else(|_| {
                    error!(
                        "Invalid `--{}` / `-{}`: {}",
                        ALSA_MIXER_INDEX, ALSA_MIXER_INDEX_SHORT, index
                    );
                    println!("Default: {}", mixer_default_config.index);
                    exit(1);
                })
            })
            .unwrap_or_else(|| mixer_default_config.index);

        #[cfg(not(feature = "alsa-backend"))]
        let index = mixer_default_config.index;

        #[cfg(feature = "alsa-backend")]
        let control = opt_str(ALSA_MIXER_CONTROL).unwrap_or(mixer_default_config.control);

        #[cfg(not(feature = "alsa-backend"))]
        let control = mixer_default_config.control;

        let volume_range = opt_str(VOLUME_RANGE)
            .map(|range| {
                let on_error = || {
                    error!(
                        "Invalid `--{}` / `-{}`: {}",
                        VOLUME_RANGE, VOLUME_RANGE_SHORT, range
                    );
                    println!(
                        "Valid `--{}` / `-{}` values: {} - {}",
                        VOLUME_RANGE,
                        VOLUME_RANGE_SHORT,
                        VALID_VOLUME_RANGE.start(),
                        VALID_VOLUME_RANGE.end()
                    );
                    #[cfg(feature = "alsa-backend")]
                    println!(
                        "Default: softvol - {}, alsa - what the control supports",
                        VolumeCtrl::DEFAULT_DB_RANGE
                    );
                    #[cfg(not(feature = "alsa-backend"))]
                    println!("Default: {}", VolumeCtrl::DEFAULT_DB_RANGE);
                };

                let range = range.parse::<f64>().unwrap_or_else(|_| {
                    on_error();
                    exit(1);
                });

                if !(VALID_VOLUME_RANGE).contains(&range) {
                    on_error();
                    exit(1);
                }

                range
            })
            .unwrap_or_else(|| match mixer_type.as_deref() {
                #[cfg(feature = "alsa-backend")]
                Some(AlsaMixer::NAME) => 0.0, // let alsa query the control
                _ => VolumeCtrl::DEFAULT_DB_RANGE,
            });

        let volume_ctrl = opt_str(VOLUME_CTRL)
            .as_deref()
            .map(|volume_ctrl| {
                VolumeCtrl::from_str_with_range(volume_ctrl, volume_range).unwrap_or_else(|_| {
                    error!(
                        "Invalid `--{}` / `-{}`: {}",
                        VOLUME_CTRL, VOLUME_CTRL_SHORT, volume_ctrl
                    );
                    println!(
                        "Valid `--{}` / `-{}` values: cubic, fixed, linear, log",
                        VOLUME_CTRL, VOLUME_CTRL
                    );
                    println!("Default: log");
                    exit(1);
                })
            })
            .unwrap_or_else(|| VolumeCtrl::Log(volume_range));

        MixerConfig {
            device,
            control,
            index,
            volume_ctrl,
        }
    };

    let cache = {
        let volume_dir = opt_str(SYSTEM_CACHE)
            .or_else(|| opt_str(CACHE))
            .map(|p| p.into());

        let cred_dir = if opt_present(DISABLE_CREDENTIAL_CACHE) {
            None
        } else {
            volume_dir.clone()
        };

        let audio_dir = if opt_present(DISABLE_AUDIO_CACHE) {
            None
        } else {
            opt_str(CACHE)
                .as_ref()
                .map(|p| AsRef::<Path>::as_ref(p).join("files"))
        };

        let limit = if audio_dir.is_some() {
            opt_str(CACHE_SIZE_LIMIT)
                .as_deref()
                .map(parse_file_size)
                .map(|e| {
                    e.unwrap_or_else(|e| {
                        error!(
                            "Invalid `--{}` / `-{}`: {}",
                            CACHE_SIZE_LIMIT, CACHE_SIZE_LIMIT_SHORT, e
                        );
                        exit(1);
                    })
                })
        } else {
            None
        };

        if audio_dir.is_none() && opt_present(CACHE_SIZE_LIMIT) {
            warn!(
                "Without a `--{}` / `-{}` path, and/or if the `--{}` / `-{}` flag is set, `--{}` / `-{}` has no effect.",
                CACHE, CACHE_SHORT, DISABLE_AUDIO_CACHE, DISABLE_AUDIO_CACHE_SHORT, CACHE_SIZE_LIMIT, CACHE_SIZE_LIMIT_SHORT
            );
        }

        match Cache::new(cred_dir, volume_dir, audio_dir, limit) {
            Ok(cache) => Some(cache),
            Err(e) => {
                warn!("Cannot create cache: {}", e);
                None
            }
        }
    };

    let credentials = {
        let cached_credentials = cache.as_ref().and_then(Cache::credentials);

        let password = |username: &String| -> Option<String> {
            write!(stderr(), "Password for {}: ", username).ok()?;
            stderr().flush().ok()?;
            rpassword::read_password().ok()
        };

        get_credentials(
            opt_str(USERNAME),
            opt_str(PASSWORD),
            cached_credentials,
            password,
        )
    };

    let enable_discovery = !opt_present(DISABLE_DISCOVERY);

    if credentials.is_none() && !enable_discovery {
        error!("Credentials are required if discovery is disabled.");
        exit(1);
    }

    if !enable_discovery && opt_present(ZEROCONF_PORT) {
        warn!(
            "With the `--{}` / `-{}` flag set `--{}` / `-{}` has no effect.",
            DISABLE_DISCOVERY, DISABLE_DISCOVERY_SHORT, ZEROCONF_PORT, ZEROCONF_PORT_SHORT
        );
    }

    let zeroconf_port = if enable_discovery {
        opt_str(ZEROCONF_PORT)
            .map(|port| {
                let on_error = || {
                    error!(
                        "Invalid `--{}` / `-{}`: {}",
                        ZEROCONF_PORT, ZEROCONF_PORT_SHORT, port
                    );
                    println!(
                        "Valid `--{}` / `-{}` values: 1 - 65535",
                        ZEROCONF_PORT, ZEROCONF_PORT_SHORT
                    );
                };

                let port = port.parse::<u16>().unwrap_or_else(|_| {
                    on_error();
                    exit(1);
                });

                if port == 0 {
                    on_error();
                    exit(1);
                }

                port
            })
            .unwrap_or(0)
    } else {
        0
    };

    let connect_config = {
        let connect_default_config = ConnectConfig::default();

        let name = opt_str(NAME).unwrap_or_else(|| connect_default_config.name.clone());

        let initial_volume = opt_str(INITIAL_VOLUME)
            .map(|initial_volume| {
                let on_error = || {
                    error!(
                        "Invalid `--{}` / `-{}`: {}",
                        INITIAL_VOLUME, INITIAL_VOLUME_SHORT, initial_volume
                    );
                    println!(
                        "Valid `--{}` / `-{}` values: 0 - 100",
                        INITIAL_VOLUME, INITIAL_VOLUME_SHORT
                    );
                    #[cfg(feature = "alsa-backend")]
                    println!(
                        "Default: {}, or the current value when the alsa mixer is used.",
                        connect_default_config.initial_volume.unwrap_or_default()
                    );
                    #[cfg(not(feature = "alsa-backend"))]
                    println!(
                        "Default: {}",
                        connect_default_config.initial_volume.unwrap_or_default()
                    );
                };

                let volume = initial_volume.parse::<u16>().unwrap_or_else(|_| {
                    on_error();
                    exit(1);
                });

                if volume > 100 {
                    on_error();
                    exit(1);
                }

                (volume as f32 / 100.0 * VolumeCtrl::MAX_VOLUME as f32) as u16
            })
            .or_else(|| match mixer_type.as_deref() {
                #[cfg(feature = "alsa-backend")]
                Some(AlsaMixer::NAME) => None,
                _ => cache.as_ref().and_then(Cache::volume),
            });

        let device_type = opt_str(DEVICE_TYPE)
            .as_deref()
            .map(|device_type| {
                DeviceType::from_str(device_type).unwrap_or_else(|_| {
                    error!("Invalid `--{}` / `-{}`: {}", DEVICE_TYPE, DEVICE_TYPE_SHORT, device_type);
                    println!("Valid `--{}` / `-{}` values: computer, tablet, smartphone, speaker, tv, avr, stb, audiodongle, \
                        gameconsole, castaudio, castvideo, automobile, smartwatch, chromebook, carthing, homething",
                        DEVICE_TYPE, DEVICE_TYPE_SHORT
                    );
                    println!("Default: speaker");
                    exit(1);
                })
            })
            .unwrap_or_default();

        let has_volume_ctrl = !matches!(mixer_config.volume_ctrl, VolumeCtrl::Fixed);
        let autoplay = opt_present(AUTOPLAY);

        ConnectConfig {
            name,
            device_type,
            initial_volume,
            has_volume_ctrl,
            autoplay,
        }
    };

    let session_config = {
        let device_id = device_id(&connect_config.name);

        SessionConfig {
            user_agent: version::VERSION_STRING.to_string(),
            device_id,
            proxy: opt_str(PROXY).or_else(|| std::env::var("http_proxy").ok()).map(
                |s| {
                    match Url::parse(&s) {
                        Ok(url) => {
                            if url.host().is_none() || url.port_or_known_default().is_none() {
<<<<<<< HEAD
                                panic!("Invalid proxy url, only URLs on the format \"http(s)://host:port\" are allowed");
=======
                                error!("Invalid proxy url, only URLs on the format \"http://host:port\" are allowed");
                                exit(1);
                            }

                            if url.scheme() != "http" {
                                error!("Only unsecure http:// proxies are supported");
                                exit(1);
>>>>>>> 7160dc10
                            }

                            url
                        },
<<<<<<< HEAD
                        Err(err) => panic!("Invalid proxy URL: {}, only URLs in the format \"http(s)://host:port\" are allowed", err)
=======
                        Err(e) => {
                            error!("Invalid proxy URL: {}, only URLs in the format \"http://host:port\" are allowed", e);
                            exit(1);
                        }
>>>>>>> 7160dc10
                    }
                },
            ),
            ap_port: opt_str(AP_PORT)
                .map(|port| {
                    let on_error = || {
                        error!("Invalid `--{}` / `-{}`: {}", AP_PORT, AP_PORT_SHORT, port);
                        println!("Valid `--{}` / `-{}` values: 1 - 65535", AP_PORT, AP_PORT_SHORT);
                    };

                    let port = port.parse::<u16>().unwrap_or_else(|_| {
                        on_error();
                        exit(1);
                    });

                    if port == 0 {
                        on_error();
                        exit(1);
                    }

                    port
                }),
        }
    };

    let player_config = {
        let player_default_config = PlayerConfig::default();

        let bitrate = opt_str(BITRATE)
            .as_deref()
            .map(|bitrate| {
                Bitrate::from_str(bitrate).unwrap_or_else(|_| {
                    error!(
                        "Invalid `--{}` / `-{}`: {}",
                        BITRATE, BITRATE_SHORT, bitrate
                    );
                    println!(
                        "Valid `--{}` / `-{}` values: 96, 160, 320",
                        BITRATE, BITRATE_SHORT
                    );
                    println!("Default: 160");
                    exit(1);
                })
            })
            .unwrap_or(player_default_config.bitrate);

        let gapless = !opt_present(DISABLE_GAPLESS);

        let normalisation = opt_present(ENABLE_VOLUME_NORMALISATION);

        let normalisation_method;
        let normalisation_type;
        let normalisation_pregain;
        let normalisation_threshold;
        let normalisation_attack;
        let normalisation_release;
        let normalisation_knee;

        if !normalisation {
            for a in &[
                NORMALISATION_METHOD,
                NORMALISATION_GAIN_TYPE,
                NORMALISATION_PREGAIN,
                NORMALISATION_THRESHOLD,
                NORMALISATION_ATTACK,
                NORMALISATION_RELEASE,
                NORMALISATION_KNEE,
            ] {
                if opt_present(a) {
                    warn!(
                        "Without the `--{}` / `-{}` flag normalisation options have no effect.",
                        ENABLE_VOLUME_NORMALISATION, ENABLE_VOLUME_NORMALISATION_SHORT,
                    );
                    break;
                }
            }

            normalisation_method = player_default_config.normalisation_method;
            normalisation_type = player_default_config.normalisation_type;
            normalisation_pregain = player_default_config.normalisation_pregain;
            normalisation_threshold = player_default_config.normalisation_threshold;
            normalisation_attack = player_default_config.normalisation_attack;
            normalisation_release = player_default_config.normalisation_release;
            normalisation_knee = player_default_config.normalisation_knee;
        } else {
            normalisation_method = opt_str(NORMALISATION_METHOD)
                .as_deref()
                .map(|method| {
                    warn!(
                        "`--{}` / `-{}` will be deprecated in a future release.",
                        NORMALISATION_METHOD, NORMALISATION_METHOD_SHORT
                    );

                    let method = NormalisationMethod::from_str(method).unwrap_or_else(|_| {
                        error!(
                            "Invalid `--{}` / `-{}`: {}",
                            NORMALISATION_METHOD, NORMALISATION_METHOD_SHORT, method
                        );
                        println!(
                            "Valid `--{}` / `-{}` values: basic, dynamic",
                            NORMALISATION_METHOD, NORMALISATION_METHOD_SHORT
                        );
                        println!("Default: {:?}", player_default_config.normalisation_method);
                        exit(1);
                    });

                    if matches!(method, NormalisationMethod::Basic) {
                        warn!(
                            "`--{}` / `-{}` {:?} will be deprecated in a future release.",
                            NORMALISATION_METHOD, NORMALISATION_METHOD_SHORT, method
                        );
                    }

                    method
                })
                .unwrap_or(player_default_config.normalisation_method);

            normalisation_type = opt_str(NORMALISATION_GAIN_TYPE)
                .as_deref()
                .map(|gain_type| {
                    NormalisationType::from_str(gain_type).unwrap_or_else(|_| {
                        error!(
                            "Invalid `--{}` / `-{}`: {}",
                            NORMALISATION_GAIN_TYPE, NORMALISATION_GAIN_TYPE_SHORT, gain_type
                        );
                        println!(
                            "Valid `--{}` / `-{}` values: track, album, auto",
                            NORMALISATION_GAIN_TYPE, NORMALISATION_GAIN_TYPE_SHORT,
                        );
                        println!("Default: {:?}", player_default_config.normalisation_type);
                        exit(1);
                    })
                })
                .unwrap_or(player_default_config.normalisation_type);

            normalisation_pregain = opt_str(NORMALISATION_PREGAIN)
                .map(|pregain| {
                    let on_error = || {
                        error!(
                            "Invalid `--{}` / `-{}`: {}",
                            NORMALISATION_PREGAIN, NORMALISATION_PREGAIN_SHORT, pregain
                        );
                        println!(
                            "Valid `--{}` / `-{}` values: {} - {}",
                            NORMALISATION_PREGAIN,
                            NORMALISATION_PREGAIN_SHORT,
                            VALID_NORMALISATION_PREGAIN_RANGE.start(),
                            VALID_NORMALISATION_PREGAIN_RANGE.end()
                        );
                        println!("Default: {}", player_default_config.normalisation_pregain);
                    };

                    let pregain = pregain.parse::<f64>().unwrap_or_else(|_| {
                        on_error();
                        exit(1);
                    });

                    if !(VALID_NORMALISATION_PREGAIN_RANGE).contains(&pregain) {
                        on_error();
                        exit(1);
                    }

                    pregain
                })
                .unwrap_or(player_default_config.normalisation_pregain);

            normalisation_threshold = opt_str(NORMALISATION_THRESHOLD)
                .map(|threshold| {
                    let on_error = || {
                        error!(
                            "Invalid `--{}` / `-{}`: {}",
                            NORMALISATION_THRESHOLD, NORMALISATION_THRESHOLD_SHORT, threshold
                        );
                        println!(
                            "Valid `--{}` / `-{}` values: {} - {}",
                            NORMALISATION_THRESHOLD,
                            NORMALISATION_THRESHOLD_SHORT,
                            VALID_NORMALISATION_THRESHOLD_RANGE.start(),
                            VALID_NORMALISATION_THRESHOLD_RANGE.end()
                        );
                        println!(
                            "Default: {}",
                            ratio_to_db(player_default_config.normalisation_threshold)
                        );
                    };

                    let threshold = threshold.parse::<f64>().unwrap_or_else(|_| {
                        on_error();
                        exit(1);
                    });

                    if !(VALID_NORMALISATION_THRESHOLD_RANGE).contains(&threshold) {
                        on_error();
                        exit(1);
                    }

                    db_to_ratio(threshold)
                })
                .unwrap_or(player_default_config.normalisation_threshold);

            normalisation_attack = opt_str(NORMALISATION_ATTACK)
                .map(|attack| {
                    let on_error = || {
                        error!(
                            "Invalid `--{}` / `-{}`: {}",
                            NORMALISATION_ATTACK, NORMALISATION_ATTACK_SHORT, attack
                        );
                        println!(
                            "Valid `--{}` / `-{}` values: {} - {}",
                            NORMALISATION_ATTACK,
                            NORMALISATION_ATTACK_SHORT,
                            VALID_NORMALISATION_ATTACK_RANGE.start(),
                            VALID_NORMALISATION_ATTACK_RANGE.end()
                        );
                        println!(
                            "Default: {}",
                            player_default_config.normalisation_attack.as_millis()
                        );
                    };

                    let attack = attack.parse::<u64>().unwrap_or_else(|_| {
                        on_error();
                        exit(1);
                    });

                    if !(VALID_NORMALISATION_ATTACK_RANGE).contains(&attack) {
                        on_error();
                        exit(1);
                    }

                    Duration::from_millis(attack)
                })
                .unwrap_or(player_default_config.normalisation_attack);

            normalisation_release = opt_str(NORMALISATION_RELEASE)
                .map(|release| {
                    let on_error = || {
                        error!(
                            "Invalid `--{}` / `-{}`: {}",
                            NORMALISATION_RELEASE, NORMALISATION_RELEASE_SHORT, release
                        );
                        println!(
                            "Valid `--{}` / `-{}` values: {} - {}",
                            NORMALISATION_RELEASE,
                            NORMALISATION_RELEASE_SHORT,
                            VALID_NORMALISATION_RELEASE_RANGE.start(),
                            VALID_NORMALISATION_RELEASE_RANGE.end()
                        );
                        println!(
                            "Default: {}",
                            player_default_config.normalisation_release.as_millis()
                        );
                    };

                    let release = release.parse::<u64>().unwrap_or_else(|_| {
                        on_error();
                        exit(1);
                    });

                    if !(VALID_NORMALISATION_RELEASE_RANGE).contains(&release) {
                        on_error();
                        exit(1);
                    }

                    Duration::from_millis(release)
                })
                .unwrap_or(player_default_config.normalisation_release);

            normalisation_knee = opt_str(NORMALISATION_KNEE)
                .map(|knee| {
                    let on_error = || {
                        error!(
                            "Invalid `--{}` / `-{}`: {}",
                            NORMALISATION_KNEE, NORMALISATION_KNEE_SHORT, knee
                        );
                        println!(
                            "Valid `--{}` / `-{}` values: {} - {}",
                            NORMALISATION_KNEE,
                            NORMALISATION_KNEE_SHORT,
                            VALID_NORMALISATION_KNEE_RANGE.start(),
                            VALID_NORMALISATION_KNEE_RANGE.end()
                        );
                        println!("Default: {}", player_default_config.normalisation_knee);
                    };

                    let knee = knee.parse::<f64>().unwrap_or_else(|_| {
                        on_error();
                        exit(1);
                    });

                    if !(VALID_NORMALISATION_KNEE_RANGE).contains(&knee) {
                        on_error();
                        exit(1);
                    }

                    knee
                })
                .unwrap_or(player_default_config.normalisation_knee);
        }

        let ditherer_name = opt_str(DITHER);
        let ditherer = match ditherer_name.as_deref() {
            // explicitly disabled on command line
            Some("none") => None,
            // explicitly set on command line
            Some(_) => {
                if matches!(format, AudioFormat::F64 | AudioFormat::F32) {
                    error!("Dithering is not available with format: {:?}.", format);
                    exit(1);
                }

                Some(dither::find_ditherer(ditherer_name).unwrap_or_else(|| {
                    error!(
                        "Invalid `--{}` / `-{}`: {}",
                        DITHER,
                        DITHER_SHORT,
                        opt_str(DITHER).unwrap_or_default()
                    );
                    println!(
                        "Valid `--{}` / `-{}` values: none, gpdf, tpdf, tpdf_hp",
                        DITHER, DITHER_SHORT
                    );
                    println!(
                        "Default: tpdf for formats S16, S24, S24_3 and none for other formats"
                    );
                    exit(1);
                }))
            }
            // nothing set on command line => use default
            None => match format {
                AudioFormat::S16 | AudioFormat::S24 | AudioFormat::S24_3 => {
                    player_default_config.ditherer
                }
                _ => None,
            },
        };

        let passthrough = opt_present(PASSTHROUGH);

        PlayerConfig {
            bitrate,
            gapless,
            passthrough,
            normalisation,
            normalisation_type,
            normalisation_method,
            normalisation_pregain,
            normalisation_threshold,
            normalisation_attack,
            normalisation_release,
            normalisation_knee,
            ditherer,
        }
    };

    let player_event_program = opt_str(ONEVENT);
    let emit_sink_events = opt_present(EMIT_SINK_EVENTS);

    Setup {
        format,
        backend,
        device,
        mixer,
        cache,
        player_config,
        session_config,
        connect_config,
        mixer_config,
        credentials,
        enable_discovery,
        zeroconf_port,
        player_event_program,
        emit_sink_events,
    }
}

#[tokio::main(flavor = "current_thread")]
async fn main() {
    const RUST_BACKTRACE: &str = "RUST_BACKTRACE";
    if env::var(RUST_BACKTRACE).is_err() {
        env::set_var(RUST_BACKTRACE, "full")
    }

    let args: Vec<String> = std::env::args().collect();
    let setup = get_setup(&args);

    let mut last_credentials = None;
    let mut spirc: Option<Spirc> = None;
    let mut spirc_task: Option<Pin<_>> = None;
    let mut player_event_channel: Option<UnboundedReceiver<PlayerEvent>> = None;
    let mut auto_connect_times: Vec<Instant> = vec![];
    let mut discovery = None;
    let mut connecting: Pin<Box<dyn future::FusedFuture<Output = _>>> = Box::pin(future::pending());

    if setup.enable_discovery {
        let device_id = setup.session_config.device_id.clone();

        discovery = Some(
            librespot::discovery::Discovery::builder(device_id)
                .name(setup.connect_config.name.clone())
                .device_type(setup.connect_config.device_type)
                .port(setup.zeroconf_port)
                .launch()
                .unwrap(),
        );
    }

    if let Some(credentials) = setup.credentials {
        last_credentials = Some(credentials.clone());
        connecting = Box::pin(
            Session::connect(
                setup.session_config.clone(),
                credentials,
                setup.cache.clone(),
            )
            .fuse(),
        );
    }

    loop {
        tokio::select! {
            credentials = async { discovery.as_mut().unwrap().next().await }, if discovery.is_some() => {
                match credentials {
                    Some(credentials) => {
                        last_credentials = Some(credentials.clone());
                        auto_connect_times.clear();

                        if let Some(spirc) = spirc.take() {
                            spirc.shutdown();
                        }
                        if let Some(spirc_task) = spirc_task.take() {
                            // Continue shutdown in its own task
                            tokio::spawn(spirc_task);
                        }

                        connecting = Box::pin(Session::connect(
                            setup.session_config.clone(),
                            credentials,
                            setup.cache.clone(),
                        ).fuse());
                    },
                    None => {
                        warn!("Discovery stopped!");
                        discovery = None;
                    }
                }
            },
            session = &mut connecting, if !connecting.is_terminated() => match session {
                Ok(session) => {
                    let mixer_config = setup.mixer_config.clone();
                    let mixer = (setup.mixer)(mixer_config);
                    let player_config = setup.player_config.clone();
                    let connect_config = setup.connect_config.clone();

                    let audio_filter = mixer.get_audio_filter();
                    let format = setup.format;
                    let backend = setup.backend;
                    let device = setup.device.clone();
                    let (player, event_channel) =
                        Player::new(player_config, session.clone(), audio_filter, move || {
                            (backend)(device, format)
                        });

                    if setup.emit_sink_events {
                        if let Some(player_event_program) = setup.player_event_program.clone() {
                            player.set_sink_event_callback(Some(Box::new(move |sink_status| {
                                match emit_sink_event(sink_status, &player_event_program) {
                                    Ok(e) if e.success() => (),
                                    Ok(e) => {
                                        if let Some(code) = e.code() {
                                            warn!("Sink event program returned exit code {}", code);
                                        } else {
                                            warn!("Sink event program returned failure");
                                        }
                                    },
                                    Err(e) => {
                                        warn!("Emitting sink event failed: {}", e);
                                    },
                                }
                            })));
                        }
                    };

                    let (spirc_, spirc_task_) = Spirc::new(connect_config, session, player, mixer);

                    spirc = Some(spirc_);
                    spirc_task = Some(Box::pin(spirc_task_));
                    player_event_channel = Some(event_channel);
                },
                Err(e) => {
                    error!("Connection failed: {}", e);
                    exit(1);
                }
            },
            _ = async { spirc_task.as_mut().unwrap().await }, if spirc_task.is_some() => {
                spirc_task = None;

                warn!("Spirc shut down unexpectedly");
                while !auto_connect_times.is_empty()
                    && ((Instant::now() - auto_connect_times[0]).as_secs() > 600)
                {
                    let _ = auto_connect_times.remove(0);
                }

                if let Some(credentials) = last_credentials.clone() {
                    if auto_connect_times.len() >= 5 {
                        warn!("Spirc shut down too often. Not reconnecting automatically.");
                    } else {
                        auto_connect_times.push(Instant::now());

                        connecting = Box::pin(Session::connect(
                            setup.session_config.clone(),
                            credentials,
                            setup.cache.clone(),
                        ).fuse());
                    }
                }
            },
            event = async { player_event_channel.as_mut().unwrap().recv().await }, if player_event_channel.is_some() => match event {
                Some(event) => {
                    if let Some(program) = &setup.player_event_program {
                        if let Some(child) = run_program_on_events(event, program) {
                            if child.is_ok() {

                                let mut child = child.unwrap();

                                tokio::spawn(async move {
                                    match child.wait().await  {
                                        Ok(e) if e.success() => (),
                                        Ok(e) => {
                                            if let Some(code) = e.code() {
                                                warn!("On event program returned exit code {}", code);
                                            } else {
                                                warn!("On event program returned failure");
                                            }
                                        },
                                        Err(e) => {
                                            warn!("On event program failed: {}", e);
                                        },
                                    }
                                });
                            } else {
                                warn!("On event program failed to start");
                            }
                        }
                    }
                },
                None => {
                    player_event_channel = None;
                }
            },
            _ = tokio::signal::ctrl_c() => {
                break;
            }
        }
    }

    info!("Gracefully shutting down");

    // Shutdown spirc if necessary
    if let Some(spirc) = spirc {
        spirc.shutdown();

        if let Some(mut spirc_task) = spirc_task {
            tokio::select! {
                _ = tokio::signal::ctrl_c() => (),
                _ = spirc_task.as_mut() => ()
            }
        }
    }
}<|MERGE_RESOLUTION|>--- conflicted
+++ resolved
@@ -1090,29 +1090,16 @@
                     match Url::parse(&s) {
                         Ok(url) => {
                             if url.host().is_none() || url.port_or_known_default().is_none() {
-<<<<<<< HEAD
-                                panic!("Invalid proxy url, only URLs on the format \"http(s)://host:port\" are allowed");
-=======
-                                error!("Invalid proxy url, only URLs on the format \"http://host:port\" are allowed");
+                                error!("Invalid proxy URL, only URLs in the format \"http(s)://host:port\" are allowed");
                                 exit(1);
                             }
 
-                            if url.scheme() != "http" {
-                                error!("Only unsecure http:// proxies are supported");
-                                exit(1);
->>>>>>> 7160dc10
-                            }
-
                             url
                         },
-<<<<<<< HEAD
-                        Err(err) => panic!("Invalid proxy URL: {}, only URLs in the format \"http(s)://host:port\" are allowed", err)
-=======
                         Err(e) => {
-                            error!("Invalid proxy URL: {}, only URLs in the format \"http://host:port\" are allowed", e);
+                            error!("Invalid proxy URL: {}, only URLs in the format \"http(s)://host:port\" are allowed", e);
                             exit(1);
                         }
->>>>>>> 7160dc10
                     }
                 },
             ),
