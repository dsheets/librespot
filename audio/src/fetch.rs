use crate::range_set::{Range, RangeSet};
use byteorder::{BigEndian, ByteOrder, WriteBytesExt};
use bytes::Bytes;
use futures::{
    channel::{mpsc, oneshot},
    future,
};
use futures::{Future, Stream, StreamExt, TryFutureExt, TryStreamExt};

use std::fs;
use std::io::{self, Read, Seek, SeekFrom, Write};
use std::sync::{Arc, Condvar, Mutex};
use std::task::Poll;
use std::time::{Duration, Instant};
use std::{
    cmp::{max, min},
    pin::Pin,
    task::Context,
};
use tempfile::NamedTempFile;

use futures::channel::mpsc::unbounded;
use librespot_core::channel::{Channel, ChannelData, ChannelError, ChannelHeaders};
use librespot_core::session::Session;
use librespot_core::spotify_id::FileId;
use std::sync::atomic;
use std::sync::atomic::AtomicUsize;

const MINIMUM_DOWNLOAD_SIZE: usize = 1024 * 16;
// The minimum size of a block that is requested from the Spotify servers in one request.
// This is the block size that is typically requested while doing a seek() on a file.
// Note: smaller requests can happen if part of the block is downloaded already.

const INITIAL_DOWNLOAD_SIZE: usize = 1024 * 16;
// The amount of data that is requested when initially opening a file.
// Note: if the file is opened to play from the beginning, the amount of data to
// read ahead is requested in addition to this amount. If the file is opened to seek to
// another position, then only this amount is requested on the first request.

const INITIAL_PING_TIME_ESTIMATE_SECONDS: f64 = 0.5;
// The pig time that is used for calculations before a ping time was actually measured.

const MAXIMUM_ASSUMED_PING_TIME_SECONDS: f64 = 1.5;
// If the measured ping time to the Spotify server is larger than this value, it is capped
// to avoid run-away block sizes and pre-fetching.

pub const READ_AHEAD_BEFORE_PLAYBACK_SECONDS: f64 = 1.0;
// Before playback starts, this many seconds of data must be present.
// Note: the calculations are done using the nominal bitrate of the file. The actual amount
// of audio data may be larger or smaller.

pub const READ_AHEAD_BEFORE_PLAYBACK_ROUNDTRIPS: f64 = 2.0;
// Same as READ_AHEAD_BEFORE_PLAYBACK_SECONDS, but the time is taken as a factor of the ping
// time to the Spotify server.
// Both, READ_AHEAD_BEFORE_PLAYBACK_SECONDS and READ_AHEAD_BEFORE_PLAYBACK_ROUNDTRIPS are
// obeyed.
// Note: the calculations are done using the nominal bitrate of the file. The actual amount
// of audio data may be larger or smaller.

pub const READ_AHEAD_DURING_PLAYBACK_SECONDS: f64 = 5.0;
// While playing back, this many seconds of data ahead of the current read position are
// requested.
// Note: the calculations are done using the nominal bitrate of the file. The actual amount
// of audio data may be larger or smaller.

pub const READ_AHEAD_DURING_PLAYBACK_ROUNDTRIPS: f64 = 10.0;
// Same as READ_AHEAD_DURING_PLAYBACK_SECONDS, but the time is taken as a factor of the ping
// time to the Spotify server.
// Note: the calculations are done using the nominal bitrate of the file. The actual amount
// of audio data may be larger or smaller.

const PREFETCH_THRESHOLD_FACTOR: f64 = 4.0;
// If the amount of data that is pending (requested but not received) is less than a certain amount,
// data is pre-fetched in addition to the read ahead settings above. The threshold for requesting more
// data is calculated as
// <pending bytes> < PREFETCH_THRESHOLD_FACTOR * <ping time> * <nominal data rate>

const FAST_PREFETCH_THRESHOLD_FACTOR: f64 = 1.5;
// Similar to PREFETCH_THRESHOLD_FACTOR, but it also takes the current download rate into account.
// The formula used is
// <pending bytes> < FAST_PREFETCH_THRESHOLD_FACTOR * <ping time> * <measured download rate>
// This mechanism allows for fast downloading of the remainder of the file. The number should be larger
// than 1 so the download rate ramps up until the bandwidth is saturated. The larger the value, the faster
// the download rate ramps up. However, this comes at the cost that it might hurt ping-time if a seek is
// performed while downloading. Values smaller than 1 cause the download rate to collapse and effectively
// only PREFETCH_THRESHOLD_FACTOR is in effect. Thus, set to zero if bandwidth saturation is not wanted.

const MAX_PREFETCH_REQUESTS: usize = 4;
// Limit the number of requests that are pending simultaneously before pre-fetching data. Pending
// requests share bandwidth. Thus, havint too many requests can lead to the one that is needed next
// for playback to be delayed leading to a buffer underrun. This limit has the effect that a new
// pre-fetch request is only sent if less than MAX_PREFETCH_REQUESTS are pending.

pub enum AudioFile {
    Cached(fs::File),
    Streaming(AudioFileStreaming),
}

enum StreamLoaderCommand {
    Fetch(Range),       // signal the stream loader to fetch a range of the file
    RandomAccessMode(), // optimise download strategy for random access
    StreamMode(),       // optimise download strategy for streaming
    Close(),            // terminate and don't load any more data
}

#[derive(Clone)]
pub struct StreamLoaderController {
    channel_tx: Option<mpsc::UnboundedSender<StreamLoaderCommand>>,
    stream_shared: Option<Arc<AudioFileShared>>,
    file_size: usize,
}

impl StreamLoaderController {
    pub fn len(&self) -> usize {
        self.file_size
    }

    pub fn is_empty(&self) -> bool {
        self.file_size == 0
    }

    pub fn range_available(&self, range: Range) -> bool {
        if let Some(ref shared) = self.stream_shared {
            let download_status = shared.download_status.lock().unwrap();
            range.length
                <= download_status
                    .downloaded
                    .contained_length_from_value(range.start)
        } else {
            range.length <= self.len() - range.start
        }
    }

    pub fn range_to_end_available(&self) -> bool {
        self.stream_shared.as_ref().map_or(true, |shared| {
            let read_position = shared.read_position.load(atomic::Ordering::Relaxed);
            self.range_available(Range::new(read_position, self.len() - read_position))
        })
    }

    pub fn ping_time_ms(&self) -> usize {
        self.stream_shared.as_ref().map_or(0, |shared| {
            shared.ping_time_ms.load(atomic::Ordering::Relaxed)
        })
    }

    fn send_stream_loader_command(&mut self, command: StreamLoaderCommand) {
        if let Some(ref mut channel) = self.channel_tx {
            // ignore the error in case the channel has been closed already.
            let _ = channel.unbounded_send(command);
        }
    }

    pub fn fetch(&mut self, range: Range) {
        // signal the stream loader to fetch a range of the file
        self.send_stream_loader_command(StreamLoaderCommand::Fetch(range));
    }

    pub fn fetch_blocking(&mut self, mut range: Range) {
        // signal the stream loader to tech a range of the file and block until it is loaded.

        // ensure the range is within the file's bounds.
        if range.start >= self.len() {
            range.length = 0;
        } else if range.end() > self.len() {
            range.length = self.len() - range.start;
        }

        self.fetch(range);

        if let Some(ref shared) = self.stream_shared {
            let mut download_status = shared.download_status.lock().unwrap();
            while range.length
                > download_status
                    .downloaded
                    .contained_length_from_value(range.start)
            {
                download_status = shared
                    .cond
                    .wait_timeout(download_status, Duration::from_millis(1000))
                    .unwrap()
                    .0;
                if range.length
                    > (download_status
                        .downloaded
                        .union(&download_status.requested)
                        .contained_length_from_value(range.start))
                {
                    // For some reason, the requested range is neither downloaded nor requested.
                    // This could be due to a network error. Request it again.
                    // We can't use self.fetch here because self can't be borrowed mutably, so we access the channel directly.
                    if let Some(ref mut channel) = self.channel_tx {
                        // ignore the error in case the channel has been closed already.
                        let _ = channel.unbounded_send(StreamLoaderCommand::Fetch(range));
                    }
                }
            }
        }
    }

    pub fn fetch_next(&mut self, length: usize) {
        if let Some(ref shared) = self.stream_shared {
            let range = Range {
                start: shared.read_position.load(atomic::Ordering::Relaxed),
                length: length,
            };
            self.fetch(range)
        }
    }

    pub fn fetch_next_blocking(&mut self, length: usize) {
        if let Some(ref shared) = self.stream_shared {
            let range = Range {
                start: shared.read_position.load(atomic::Ordering::Relaxed),
                length: length,
            };
            self.fetch_blocking(range);
        }
    }

    pub fn set_random_access_mode(&mut self) {
        // optimise download strategy for random access
        self.send_stream_loader_command(StreamLoaderCommand::RandomAccessMode());
    }

    pub fn set_stream_mode(&mut self) {
        // optimise download strategy for streaming
        self.send_stream_loader_command(StreamLoaderCommand::StreamMode());
    }

    pub fn close(&mut self) {
        // terminate stream loading and don't load any more data for this file.
        self.send_stream_loader_command(StreamLoaderCommand::Close());
    }
}

pub struct AudioFileStreaming {
    read_file: fs::File,

    position: u64,

    stream_loader_command_tx: mpsc::UnboundedSender<StreamLoaderCommand>,

    shared: Arc<AudioFileShared>,
}

struct AudioFileDownloadStatus {
    requested: RangeSet,
    downloaded: RangeSet,
}

#[derive(Copy, Clone)]
enum DownloadStrategy {
    RandomAccess(),
    Streaming(),
}

struct AudioFileShared {
    file_id: FileId,
    file_size: usize,
    stream_data_rate: usize,
    cond: Condvar,
    download_status: Mutex<AudioFileDownloadStatus>,
    download_strategy: Mutex<DownloadStrategy>,
    number_of_open_requests: AtomicUsize,
    ping_time_ms: AtomicUsize,
    read_position: AtomicUsize,
}

impl AudioFile {
    pub async fn open(
        session: &Session,
        file_id: FileId,
        bytes_per_second: usize,
        play_from_beginning: bool,
    ) -> Result<AudioFile, ChannelError> {
        if let Some(file) = session.cache().and_then(|cache| cache.file(file_id)) {
            debug!("File {} already in cache", file_id);
            return Ok(AudioFile::Cached(file));
        }

        debug!("Downloading file {}", file_id);

        let (complete_tx, complete_rx) = oneshot::channel();
        let mut initial_data_length = if play_from_beginning {
            INITIAL_DOWNLOAD_SIZE
                + max(
                    (READ_AHEAD_DURING_PLAYBACK_SECONDS * bytes_per_second as f64) as usize,
                    (INITIAL_PING_TIME_ESTIMATE_SECONDS
                        * READ_AHEAD_DURING_PLAYBACK_ROUNDTRIPS
                        * bytes_per_second as f64) as usize,
                )
        } else {
            INITIAL_DOWNLOAD_SIZE
        };
        if initial_data_length % 4 != 0 {
            initial_data_length += 4 - (initial_data_length % 4);
        }
        let (headers, data) = request_range(session, file_id, 0, initial_data_length).split();

        let streaming = AudioFileStreaming::open(
            session.clone(),
            data,
            initial_data_length,
            Instant::now(),
            headers,
            file_id,
            complete_tx,
            bytes_per_second,
        );

        let session_ = session.clone();
        session.spawn(complete_rx.map_ok(move |mut file| {
            if let Some(cache) = session_.cache() {
                cache.save_file(file_id, &mut file);
                debug!("File {} complete, saving to cache", file_id);
            } else {
                debug!("File {} complete", file_id);
            }
        }));

        Ok(AudioFile::Streaming(streaming.await?))
    }

    pub fn get_stream_loader_controller(&self) -> StreamLoaderController {
        match self {
            AudioFile::Streaming(ref stream) => StreamLoaderController {
                channel_tx: Some(stream.stream_loader_command_tx.clone()),
                stream_shared: Some(stream.shared.clone()),
                file_size: stream.shared.file_size,
            },
            AudioFile::Cached(ref file) => StreamLoaderController {
                channel_tx: None,
                stream_shared: None,
                file_size: file.metadata().unwrap().len() as usize,
            },
        }
    }
}

impl AudioFileStreaming {
    pub async fn open(
        session: Session,
        initial_data_rx: ChannelData,
        initial_data_length: usize,
        initial_request_sent_time: Instant,
        headers: ChannelHeaders,
        file_id: FileId,
        complete_tx: oneshot::Sender<NamedTempFile>,
        streaming_data_rate: usize,
    ) -> Result<AudioFileStreaming, ChannelError> {
        let (_, data) = headers
            .try_filter(|(id, _)| future::ready(*id == 0x3))
            .next()
            .await
            .unwrap()?;

        let size = BigEndian::read_u32(&data) as usize * 4;

        let shared = Arc::new(AudioFileShared {
            file_id: file_id,
            file_size: size,
            stream_data_rate: streaming_data_rate,
            cond: Condvar::new(),
            download_status: Mutex::new(AudioFileDownloadStatus {
                requested: RangeSet::new(),
                downloaded: RangeSet::new(),
            }),
            download_strategy: Mutex::new(DownloadStrategy::RandomAccess()), // start with random access mode until someone tells us otherwise
            number_of_open_requests: AtomicUsize::new(0),
            ping_time_ms: AtomicUsize::new(0),
            read_position: AtomicUsize::new(0),
        });

        let mut write_file = NamedTempFile::new().unwrap();
        write_file.as_file().set_len(size as u64).unwrap();
        write_file.seek(SeekFrom::Start(0)).unwrap();

        let read_file = write_file.reopen().unwrap();

        //let (seek_tx, seek_rx) = mpsc::unbounded();
        let (stream_loader_command_tx, stream_loader_command_rx) =
            mpsc::unbounded::<StreamLoaderCommand>();

        let fetcher = AudioFileFetch::new(
            session.clone(),
            shared.clone(),
            initial_data_rx,
            initial_request_sent_time,
            initial_data_length,
            write_file,
            stream_loader_command_rx,
            complete_tx,
        );

        session.spawn(fetcher);
        Ok(AudioFileStreaming {
            read_file: read_file,
            position: 0,
            //seek: seek_tx,
            stream_loader_command_tx: stream_loader_command_tx,
            shared: shared,
<<<<<<< HEAD
        })
=======
        }
    }
}

impl Future for AudioFileOpen {
    type Item = AudioFile;
    type Error = ChannelError;

    fn poll(&mut self) -> Poll<AudioFile, ChannelError> {
        match *self {
            AudioFileOpen::Streaming(ref mut open) => {
                let file = try_ready!(open.poll());
                Ok(Async::Ready(AudioFile::Streaming(file)))
            }
            AudioFileOpen::Cached(ref mut file) => {
                let file = file.take().unwrap();
                Ok(Async::Ready(AudioFile::Cached(file)))
            }
        }
    }
}

impl Future for AudioFileOpenStreaming {
    type Item = AudioFileStreaming;
    type Error = ChannelError;

    fn poll(&mut self) -> Poll<AudioFileStreaming, ChannelError> {
        loop {
            let (id, data) = try_ready!(self.headers.poll()).unwrap();

            if id == 0x3 {
                let size = BigEndian::read_u32(&data) as usize * 4;
                let file = self.finish(size);

                return Ok(Async::Ready(file));
            }
        }
    }
}

impl AudioFile {
    pub fn open(
        session: &Session,
        file_id: FileId,
        bytes_per_second: usize,
        play_from_beginning: bool,
    ) -> AudioFileOpen {
        let cache = session.cache().cloned();

        if let Some(file) = cache.as_ref().and_then(|cache| cache.file(file_id)) {
            debug!("File {} already in cache", file_id);
            return AudioFileOpen::Cached(Some(file));
        }

        debug!("Downloading file {}", file_id);

        let (complete_tx, complete_rx) = oneshot::channel();
        let mut initial_data_length = if play_from_beginning {
            INITIAL_DOWNLOAD_SIZE
                + max(
                    (READ_AHEAD_DURING_PLAYBACK_SECONDS * bytes_per_second as f64) as usize,
                    (INITIAL_PING_TIME_ESTIMATE_SECONDS
                        * READ_AHEAD_DURING_PLAYBACK_ROUNDTRIPS
                        * bytes_per_second as f64) as usize,
                )
        } else {
            INITIAL_DOWNLOAD_SIZE
        };
        if initial_data_length % 4 != 0 {
            initial_data_length += 4 - (initial_data_length % 4);
        }
        let (headers, data) = request_range(session, file_id, 0, initial_data_length).split();

        let open = AudioFileOpenStreaming {
            session: session.clone(),
            file_id: file_id,

            headers: headers,
            initial_data_rx: Some(data),
            initial_data_length: Some(initial_data_length),
            initial_request_sent_time: Instant::now(),

            complete_tx: Some(complete_tx),
            streaming_data_rate: bytes_per_second,
        };

        let session_ = session.clone();
        session.spawn(move |_| {
            complete_rx
                .map(move |mut file| {
                    if let Some(cache) = session_.cache() {
                        debug!("File {} complete, saving to cache", file_id);
                        cache.save_file(file_id, &mut file);
                    } else {
                        debug!("File {} complete", file_id);
                    }
                })
                .or_else(|oneshot::Canceled| Ok(()))
        });

        return AudioFileOpen::Streaming(open);
    }

    pub fn get_stream_loader_controller(&self) -> StreamLoaderController {
        match self {
            AudioFile::Streaming(ref stream) => {
                return StreamLoaderController {
                    channel_tx: Some(stream.stream_loader_command_tx.clone()),
                    stream_shared: Some(stream.shared.clone()),
                    file_size: stream.shared.file_size,
                };
            }
            AudioFile::Cached(ref file) => {
                return StreamLoaderController {
                    channel_tx: None,
                    stream_shared: None,
                    file_size: file.metadata().unwrap().len() as usize,
                };
            }
        }
>>>>>>> ea8ece36
    }

    pub fn is_cached(&self) -> bool {
        match self {
            AudioFile::Cached { .. } => true,
            _ => false,
        }
    }
}

fn request_range(session: &Session, file: FileId, offset: usize, length: usize) -> Channel {
    assert!(
        offset % 4 == 0,
        "Range request start positions must be aligned by 4 bytes."
    );
    assert!(
        length % 4 == 0,
        "Range request range lengths must be aligned by 4 bytes."
    );
    let start = offset / 4;
    let end = (offset + length) / 4;

    let (id, channel) = session.channel().allocate();

    let mut data: Vec<u8> = Vec::new();
    data.write_u16::<BigEndian>(id).unwrap();
    data.write_u8(0).unwrap();
    data.write_u8(1).unwrap();
    data.write_u16::<BigEndian>(0x0000).unwrap();
    data.write_u32::<BigEndian>(0x00000000).unwrap();
    data.write_u32::<BigEndian>(0x00009C40).unwrap();
    data.write_u32::<BigEndian>(0x00020000).unwrap();
    data.write(&file.0).unwrap();
    data.write_u32::<BigEndian>(start as u32).unwrap();
    data.write_u32::<BigEndian>(end as u32).unwrap();

    session.send_packet(0x8, data);

    channel
}

struct PartialFileData {
    offset: usize,
    data: Bytes,
}

enum ReceivedData {
    ResponseTimeMs(usize),
    Data(PartialFileData),
}

async fn audio_file_fetch_receive_data(
    shared: Arc<AudioFileShared>,
    file_data_tx: mpsc::UnboundedSender<ReceivedData>,
    data_rx: ChannelData,
    initial_data_offset: usize,
    initial_request_length: usize,
    request_sent_time: Instant,
) {
    let mut data_offset = initial_data_offset;
    let mut request_length = initial_request_length;
    let mut measure_ping_time = shared
        .number_of_open_requests
        .load(atomic::Ordering::SeqCst)
        == 0;

    shared
        .number_of_open_requests
        .fetch_add(1, atomic::Ordering::SeqCst);

    enum TryFoldErr {
        ChannelError,
        FinishEarly,
    }

    let result = data_rx
        .map_err(|_| TryFoldErr::ChannelError)
        .try_for_each(|data| {
            if measure_ping_time {
                let duration = Instant::now() - request_sent_time;
                let duration_ms: u64;
                if 0.001 * (duration.as_millis() as f64)
                    > MAXIMUM_ASSUMED_PING_TIME_SECONDS
                {
                    duration_ms = (MAXIMUM_ASSUMED_PING_TIME_SECONDS * 1000.0) as u64;
                } else {
                    duration_ms = duration.as_millis() as u64;
                }
                let _ = file_data_tx
                    .unbounded_send(ReceivedData::ResponseTimeMs(duration_ms as usize));
                measure_ping_time = false;
            }
            let data_size = data.len();
            let _ = file_data_tx
                .unbounded_send(ReceivedData::Data(PartialFileData {
                    offset: data_offset,
                    data: data,
                }));
            data_offset += data_size;
            if request_length < data_size {
                warn!("Data receiver for range {} (+{}) received more data from server than requested.", initial_data_offset, initial_request_length);
                request_length = 0;
            } else {
                request_length -= data_size;
            }

            future::ready(if request_length == 0 {
                Err(TryFoldErr::FinishEarly)
            } else {
                Ok(())
            })
        })
        .await;

    if request_length > 0 {
        let missing_range = Range::new(data_offset, request_length);

        let mut download_status = shared.download_status.lock().unwrap();
        download_status.requested.subtract_range(&missing_range);
        shared.cond.notify_all();
    }

    shared
        .number_of_open_requests
        .fetch_sub(1, atomic::Ordering::SeqCst);

    if let Err(TryFoldErr::ChannelError) = result {
        warn!(
            "Error from channel for data receiver for range {} (+{}).",
            initial_data_offset, initial_request_length
        );
    } else if request_length > 0 {
        warn!(
            "Data receiver for range {} (+{}) received less data from server than requested.",
            initial_data_offset, initial_request_length
        );
    }
}
/*
async fn audio_file_fetch(
    session: Session,
    shared: Arc<AudioFileShared>,
    initial_data_rx: ChannelData,
    initial_request_sent_time: Instant,
    initial_data_length: usize,

    output: NamedTempFile,
    stream_loader_command_rx: mpsc::UnboundedReceiver<StreamLoaderCommand>,
    complete_tx: oneshot::Sender<NamedTempFile>,
) {
    let (file_data_tx, file_data_rx) = unbounded::<ReceivedData>();

    let requested_range = Range::new(0, initial_data_length);
    let mut download_status = shared.download_status.lock().unwrap();
    download_status.requested.add_range(&requested_range);

    session.spawn(audio_file_fetch_receive_data(
        shared.clone(),
        file_data_tx.clone(),
        initial_data_rx,
        0,
        initial_data_length,
        initial_request_sent_time,
    ));

    let mut network_response_times_ms: Vec::new();

    let f1 = file_data_rx.map(|x| Ok::<_, ()>(x)).try_for_each(|x| {
        match x {
            ReceivedData::ResponseTimeMs(response_time_ms) => {
                trace!("Ping time estimated as: {} ms.", response_time_ms);

                // record the response time
                network_response_times_ms.push(response_time_ms);

                // prune old response times. Keep at most three.
                while network_response_times_ms.len() > 3 {
                    network_response_times_ms.remove(0);
                }

                // stats::median is experimental. So we calculate the median of up to three ourselves.
                let ping_time_ms: usize = match network_response_times_ms.len() {
                    1 => network_response_times_ms[0] as usize,
                    2 => {
                        ((network_response_times_ms[0] + network_response_times_ms[1]) / 2) as usize
                    }
                    3 => {
                        let mut times = network_response_times_ms.clone();
                        times.sort();
                        times[1]
                    }
                    _ => unreachable!(),
                };

                // store our new estimate for everyone to see
                shared
                    .ping_time_ms
                    .store(ping_time_ms, atomic::Ordering::Relaxed);
            }
            ReceivedData::Data(data) => {
                output
                    .as_mut()
                    .unwrap()
                    .seek(SeekFrom::Start(data.offset as u64))
                    .unwrap();
                output
                    .as_mut()
                    .unwrap()
                    .write_all(data.data.as_ref())
                    .unwrap();

                let mut full = false;

                {
                    let mut download_status = shared.download_status.lock().unwrap();

                    let received_range = Range::new(data.offset, data.data.len());
                    download_status.downloaded.add_range(&received_range);
                    shared.cond.notify_all();

                    if download_status.downloaded.contained_length_from_value(0)
                        >= shared.file_size
                    {
                        full = true;
                    }

                    drop(download_status);
                }

                if full {
                    self.finish();
                    return future::ready(Err(()));
                }
            }
        }
        future::ready(Ok(()))
    });

    let f2 = stream_loader_command_rx.map(Ok::<_, ()>).try_for_each(|x| {
        match cmd {
            StreamLoaderCommand::Fetch(request) => {
                self.download_range(request.start, request.length);
            }
            StreamLoaderCommand::RandomAccessMode() => {
                *(shared.download_strategy.lock().unwrap()) = DownloadStrategy::RandomAccess();
            }
            StreamLoaderCommand::StreamMode() => {
                *(shared.download_strategy.lock().unwrap()) = DownloadStrategy::Streaming();
            }
            StreamLoaderCommand::Close() => return future::ready(Err(())),
        }
        Ok(())
    });

    let f3 = future::poll_fn(|_| {
        if let DownloadStrategy::Streaming() = self.get_download_strategy() {
            let number_of_open_requests = shared
                .number_of_open_requests
                .load(atomic::Ordering::SeqCst);
            let max_requests_to_send =
                MAX_PREFETCH_REQUESTS - min(MAX_PREFETCH_REQUESTS, number_of_open_requests);

            if max_requests_to_send > 0 {
                let bytes_pending: usize = {
                    let download_status = shared.download_status.lock().unwrap();
                    download_status
                        .requested
                        .minus(&download_status.downloaded)
                        .len()
                };

                let ping_time_seconds =
                    0.001 * shared.ping_time_ms.load(atomic::Ordering::Relaxed) as f64;
                let download_rate = session.channel().get_download_rate_estimate();

                let desired_pending_bytes = max(
                    (PREFETCH_THRESHOLD_FACTOR * ping_time_seconds * shared.stream_data_rate as f64)
                        as usize,
                    (FAST_PREFETCH_THRESHOLD_FACTOR * ping_time_seconds * download_rate as f64)
                        as usize,
                );

                if bytes_pending < desired_pending_bytes {
                    self.pre_fetch_more_data(
                        desired_pending_bytes - bytes_pending,
                        max_requests_to_send,
                    );
                }
            }
        }
        Poll::Pending
    });
    future::select_all(vec![f1, f2, f3]).await
}*/

pin_project! {
    struct AudioFileFetch {
        session: Session,
        shared: Arc<AudioFileShared>,
        output: Option<NamedTempFile>,

        file_data_tx: mpsc::UnboundedSender<ReceivedData>,
        #[pin]
        file_data_rx: mpsc::UnboundedReceiver<ReceivedData>,

        #[pin]
        stream_loader_command_rx: mpsc::UnboundedReceiver<StreamLoaderCommand>,
        complete_tx: Option<oneshot::Sender<NamedTempFile>>,
        network_response_times_ms: Vec<usize>,
    }
}

impl AudioFileFetch {
    fn new(
        session: Session,
        shared: Arc<AudioFileShared>,
        initial_data_rx: ChannelData,
        initial_request_sent_time: Instant,
        initial_data_length: usize,

        output: NamedTempFile,
        stream_loader_command_rx: mpsc::UnboundedReceiver<StreamLoaderCommand>,
        complete_tx: oneshot::Sender<NamedTempFile>,
    ) -> AudioFileFetch {
        let (file_data_tx, file_data_rx) = unbounded::<ReceivedData>();

        {
            let requested_range = Range::new(0, initial_data_length);
            let mut download_status = shared.download_status.lock().unwrap();
            download_status.requested.add_range(&requested_range);
        }

        session.spawn(audio_file_fetch_receive_data(
            shared.clone(),
            file_data_tx.clone(),
            initial_data_rx,
            0,
            initial_data_length,
            initial_request_sent_time,
        ));

        AudioFileFetch {
            session: session,
            shared: shared,
            output: Some(output),

            file_data_tx: file_data_tx,
            file_data_rx: file_data_rx,

            stream_loader_command_rx: stream_loader_command_rx,
            complete_tx: Some(complete_tx),
            network_response_times_ms: Vec::new(),
        }
    }

    fn get_download_strategy(&mut self) -> DownloadStrategy {
        *(self.shared.download_strategy.lock().unwrap())
    }

    fn download_range(&mut self, mut offset: usize, mut length: usize) {
        if length < MINIMUM_DOWNLOAD_SIZE {
            length = MINIMUM_DOWNLOAD_SIZE;
        }

        // ensure the values are within the bounds and align them by 4 for the spotify protocol.
        if offset >= self.shared.file_size {
            return;
        }

        if length == 0 {
            return;
        }

        if offset + length > self.shared.file_size {
            length = self.shared.file_size - offset;
        }

        if offset % 4 != 0 {
            length += offset % 4;
            offset -= offset % 4;
        }

        if length % 4 != 0 {
            length += 4 - (length % 4);
        }

        let mut ranges_to_request = RangeSet::new();
        ranges_to_request.add_range(&Range::new(offset, length));

        let mut download_status = self.shared.download_status.lock().unwrap();

        ranges_to_request.subtract_range_set(&download_status.downloaded);
        ranges_to_request.subtract_range_set(&download_status.requested);

        for range in ranges_to_request.iter() {
            let (_headers, data) = request_range(
                &self.session,
                self.shared.file_id,
                range.start,
                range.length,
            )
            .split();

            download_status.requested.add_range(range);

            self.session.spawn(audio_file_fetch_receive_data(
                self.shared.clone(),
                self.file_data_tx.clone(),
                data,
                range.start,
                range.length,
                Instant::now(),
            ));
        }
    }

    fn pre_fetch_more_data(&mut self, bytes: usize, max_requests_to_send: usize) {
        let mut bytes_to_go = bytes;
        let mut requests_to_go = max_requests_to_send;

        while bytes_to_go > 0 && requests_to_go > 0 {
            // determine what is still missing
            let mut missing_data = RangeSet::new();
            missing_data.add_range(&Range::new(0, self.shared.file_size));
            {
                let download_status = self.shared.download_status.lock().unwrap();
                missing_data.subtract_range_set(&download_status.downloaded);
                missing_data.subtract_range_set(&download_status.requested);
            }

            // download data from after the current read position first
            let mut tail_end = RangeSet::new();
            let read_position = self.shared.read_position.load(atomic::Ordering::Relaxed);
            tail_end.add_range(&Range::new(
                read_position,
                self.shared.file_size - read_position,
            ));
            let tail_end = tail_end.intersection(&missing_data);

            if !tail_end.is_empty() {
                let range = tail_end.get_range(0);
                let offset = range.start;
                let length = min(range.length, bytes_to_go);
                self.download_range(offset, length);
                requests_to_go -= 1;
                bytes_to_go -= length;
            } else if !missing_data.is_empty() {
                // ok, the tail is downloaded, download something fom the beginning.
                let range = missing_data.get_range(0);
                let offset = range.start;
                let length = min(range.length, bytes_to_go);
                self.download_range(offset, length);
                requests_to_go -= 1;
                bytes_to_go -= length;
            } else {
                return;
            }
        }
    }

    fn poll_file_data_rx(&mut self, cx: &mut Context<'_>) -> Poll<()> {
        loop {
            match Pin::new(&mut self.file_data_rx).poll_next(cx) {
                Poll::Ready(None) => return Poll::Ready(()),
                Poll::Ready(Some(ReceivedData::ResponseTimeMs(response_time_ms))) => {
                    trace!("Ping time estimated as: {} ms.", response_time_ms);

                    // record the response time
                    self.network_response_times_ms.push(response_time_ms);

                    // prune old response times. Keep at most three.
                    while self.network_response_times_ms.len() > 3 {
                        self.network_response_times_ms.remove(0);
                    }

                    // stats::median is experimental. So we calculate the median of up to three ourselves.
                    let ping_time_ms: usize = match self.network_response_times_ms.len() {
                        1 => self.network_response_times_ms[0] as usize,
                        2 => {
                            ((self.network_response_times_ms[0]
                                + self.network_response_times_ms[1])
                                / 2) as usize
                        }
                        3 => {
                            let mut times = self.network_response_times_ms.clone();
                            times.sort_unstable();
                            times[1]
                        }
                        _ => unreachable!(),
                    };

                    // store our new estimate for everyone to see
                    self.shared
                        .ping_time_ms
                        .store(ping_time_ms, atomic::Ordering::Relaxed);
                }
                Poll::Ready(Some(ReceivedData::Data(data))) => {
                    self.output
                        .as_mut()
                        .unwrap()
                        .seek(SeekFrom::Start(data.offset as u64))
                        .unwrap();
                    self.output
                        .as_mut()
                        .unwrap()
                        .write_all(data.data.as_ref())
                        .unwrap();

                    let mut full = false;

                    {
                        let mut download_status = self.shared.download_status.lock().unwrap();

                        let received_range = Range::new(data.offset, data.data.len());
                        download_status.downloaded.add_range(&received_range);
                        self.shared.cond.notify_all();

                        if download_status.downloaded.contained_length_from_value(0)
                            >= self.shared.file_size
                        {
                            full = true;
                        }

                        drop(download_status);
                    }

                    if full {
                        self.finish();
                        return Poll::Ready(());
                    }
                }
                Poll::Pending => return Poll::Pending,
            }
        }
    }

    fn poll_stream_loader_command_rx(&mut self, cx: &mut Context<'_>) -> Poll<()> {
        loop {
            match Pin::new(&mut self.stream_loader_command_rx).poll_next(cx) {
                Poll::Ready(None) => return Poll::Ready(()),
                Poll::Ready(Some(cmd)) => match cmd {
                    StreamLoaderCommand::Fetch(request) => {
                        self.download_range(request.start, request.length);
                    }
                    StreamLoaderCommand::RandomAccessMode() => {
                        *(self.shared.download_strategy.lock().unwrap()) =
                            DownloadStrategy::RandomAccess();
                    }
                    StreamLoaderCommand::StreamMode() => {
                        *(self.shared.download_strategy.lock().unwrap()) =
                            DownloadStrategy::Streaming();
                    }
                    StreamLoaderCommand::Close() => return Poll::Ready(()),
                },
                Poll::Pending => return Poll::Pending,
            }
        }
    }

    fn finish(&mut self) {
        let mut output = self.output.take().unwrap();
        let complete_tx = self.complete_tx.take().unwrap();

        output.seek(SeekFrom::Start(0)).unwrap();
        let _ = complete_tx.send(output);
    }
}
impl Future for AudioFileFetch {
    type Output = ();

    fn poll(mut self: Pin<&mut Self>, cx: &mut Context<'_>) -> Poll<()> {
        if let Poll::Ready(()) = self.poll_stream_loader_command_rx(cx) {
            return Poll::Ready(());
        }

        if let Poll::Ready(()) = self.poll_file_data_rx(cx) {
            return Poll::Ready(());
        }

        if let DownloadStrategy::Streaming() = self.get_download_strategy() {
            let number_of_open_requests = self
                .shared
                .number_of_open_requests
                .load(atomic::Ordering::SeqCst);
            let max_requests_to_send =
                MAX_PREFETCH_REQUESTS - min(MAX_PREFETCH_REQUESTS, number_of_open_requests);

            if max_requests_to_send > 0 {
                let bytes_pending: usize = {
                    let download_status = self.shared.download_status.lock().unwrap();
                    download_status
                        .requested
                        .minus(&download_status.downloaded)
                        .len()
                };

                let ping_time_seconds =
                    0.001 * self.shared.ping_time_ms.load(atomic::Ordering::Relaxed) as f64;
                let download_rate = self.session.channel().get_download_rate_estimate();

                let desired_pending_bytes = max(
                    (PREFETCH_THRESHOLD_FACTOR
                        * ping_time_seconds
                        * self.shared.stream_data_rate as f64) as usize,
                    (FAST_PREFETCH_THRESHOLD_FACTOR * ping_time_seconds * download_rate as f64)
                        as usize,
                );

                if bytes_pending < desired_pending_bytes {
                    self.pre_fetch_more_data(
                        desired_pending_bytes - bytes_pending,
                        max_requests_to_send,
                    );
                }
            }
        }
        Poll::Pending
    }
}

impl Read for AudioFileStreaming {
    fn read(&mut self, output: &mut [u8]) -> io::Result<usize> {
        let offset = self.position as usize;

        if offset >= self.shared.file_size {
            return Ok(0);
        }

        let length = min(output.len(), self.shared.file_size - offset);

        let length_to_request = match *(self.shared.download_strategy.lock().unwrap()) {
            DownloadStrategy::RandomAccess() => length,
            DownloadStrategy::Streaming() => {
                // Due to the read-ahead stuff, we potentially request more than the actual reqeust demanded.
                let ping_time_seconds =
                    0.0001 * self.shared.ping_time_ms.load(atomic::Ordering::Relaxed) as f64;

                let length_to_request = length
                    + max(
                        (READ_AHEAD_DURING_PLAYBACK_SECONDS * self.shared.stream_data_rate as f64)
                            as usize,
                        (READ_AHEAD_DURING_PLAYBACK_ROUNDTRIPS
                            * ping_time_seconds
                            * self.shared.stream_data_rate as f64) as usize,
                    );
                min(length_to_request, self.shared.file_size - offset)
            }
        };

        let mut ranges_to_request = RangeSet::new();
        ranges_to_request.add_range(&Range::new(offset, length_to_request));

        let mut download_status = self.shared.download_status.lock().unwrap();
        ranges_to_request.subtract_range_set(&download_status.downloaded);
        ranges_to_request.subtract_range_set(&download_status.requested);

        for &range in ranges_to_request.iter() {
            self.stream_loader_command_tx
                .unbounded_send(StreamLoaderCommand::Fetch(range))
                .unwrap();
        }

        if length == 0 {
            return Ok(0);
        }

        let mut download_message_printed = false;
        while !download_status.downloaded.contains(offset) {
            if let DownloadStrategy::Streaming() = *self.shared.download_strategy.lock().unwrap() {
                if !download_message_printed {
                    debug!("Stream waiting for download of file position {}. Downloaded ranges: {}. Pending ranges: {}", offset, download_status.downloaded, download_status.requested.minus(&download_status.downloaded));
                    download_message_printed = true;
                }
            }
            download_status = self
                .shared
                .cond
                .wait_timeout(download_status, Duration::from_millis(1000))
                .unwrap()
                .0;
        }
        let available_length = download_status
            .downloaded
            .contained_length_from_value(offset);
        assert!(available_length > 0);
        drop(download_status);

        self.position = self.read_file.seek(SeekFrom::Start(offset as u64)).unwrap();
        let read_len = min(length, available_length);
        let read_len = self.read_file.read(&mut output[..read_len])?;

        if download_message_printed {
            debug!(
                "Read at postion {} completed. {} bytes returned, {} bytes were requested.",
                offset,
                read_len,
                output.len()
            );
        }

        self.position += read_len as u64;
        self.shared
            .read_position
            .store(self.position as usize, atomic::Ordering::Relaxed);

        Ok(read_len)
    }
}

impl Seek for AudioFileStreaming {
    fn seek(&mut self, pos: SeekFrom) -> io::Result<u64> {
        self.position = self.read_file.seek(pos)?;
        // Do not seek past EOF
        self.shared
            .read_position
            .store(self.position as usize, atomic::Ordering::Relaxed);
        Ok(self.position)
    }
}

impl Read for AudioFile {
    fn read(&mut self, output: &mut [u8]) -> io::Result<usize> {
        match *self {
            AudioFile::Cached(ref mut file) => file.read(output),
            AudioFile::Streaming(ref mut file) => file.read(output),
        }
    }
}

impl Seek for AudioFile {
    fn seek(&mut self, pos: SeekFrom) -> io::Result<u64> {
        match *self {
            AudioFile::Cached(ref mut file) => file.seek(pos),
            AudioFile::Streaming(ref mut file) => file.seek(pos),
        }
    }
}<|MERGE_RESOLUTION|>--- conflicted
+++ resolved
@@ -312,8 +312,8 @@
         let session_ = session.clone();
         session.spawn(complete_rx.map_ok(move |mut file| {
             if let Some(cache) = session_.cache() {
+                debug!("File {} complete, saving to cache", file_id);
                 cache.save_file(file_id, &mut file);
-                debug!("File {} complete, saving to cache", file_id);
             } else {
                 debug!("File {} complete", file_id);
             }
@@ -334,6 +334,13 @@
                 stream_shared: None,
                 file_size: file.metadata().unwrap().len() as usize,
             },
+        }
+    }
+
+    pub fn is_cached(&self) -> bool {
+        match self {
+            AudioFile::Cached { .. } => true,
+            _ => false,
         }
     }
 }
@@ -400,137 +407,7 @@
             //seek: seek_tx,
             stream_loader_command_tx: stream_loader_command_tx,
             shared: shared,
-<<<<<<< HEAD
         })
-=======
-        }
-    }
-}
-
-impl Future for AudioFileOpen {
-    type Item = AudioFile;
-    type Error = ChannelError;
-
-    fn poll(&mut self) -> Poll<AudioFile, ChannelError> {
-        match *self {
-            AudioFileOpen::Streaming(ref mut open) => {
-                let file = try_ready!(open.poll());
-                Ok(Async::Ready(AudioFile::Streaming(file)))
-            }
-            AudioFileOpen::Cached(ref mut file) => {
-                let file = file.take().unwrap();
-                Ok(Async::Ready(AudioFile::Cached(file)))
-            }
-        }
-    }
-}
-
-impl Future for AudioFileOpenStreaming {
-    type Item = AudioFileStreaming;
-    type Error = ChannelError;
-
-    fn poll(&mut self) -> Poll<AudioFileStreaming, ChannelError> {
-        loop {
-            let (id, data) = try_ready!(self.headers.poll()).unwrap();
-
-            if id == 0x3 {
-                let size = BigEndian::read_u32(&data) as usize * 4;
-                let file = self.finish(size);
-
-                return Ok(Async::Ready(file));
-            }
-        }
-    }
-}
-
-impl AudioFile {
-    pub fn open(
-        session: &Session,
-        file_id: FileId,
-        bytes_per_second: usize,
-        play_from_beginning: bool,
-    ) -> AudioFileOpen {
-        let cache = session.cache().cloned();
-
-        if let Some(file) = cache.as_ref().and_then(|cache| cache.file(file_id)) {
-            debug!("File {} already in cache", file_id);
-            return AudioFileOpen::Cached(Some(file));
-        }
-
-        debug!("Downloading file {}", file_id);
-
-        let (complete_tx, complete_rx) = oneshot::channel();
-        let mut initial_data_length = if play_from_beginning {
-            INITIAL_DOWNLOAD_SIZE
-                + max(
-                    (READ_AHEAD_DURING_PLAYBACK_SECONDS * bytes_per_second as f64) as usize,
-                    (INITIAL_PING_TIME_ESTIMATE_SECONDS
-                        * READ_AHEAD_DURING_PLAYBACK_ROUNDTRIPS
-                        * bytes_per_second as f64) as usize,
-                )
-        } else {
-            INITIAL_DOWNLOAD_SIZE
-        };
-        if initial_data_length % 4 != 0 {
-            initial_data_length += 4 - (initial_data_length % 4);
-        }
-        let (headers, data) = request_range(session, file_id, 0, initial_data_length).split();
-
-        let open = AudioFileOpenStreaming {
-            session: session.clone(),
-            file_id: file_id,
-
-            headers: headers,
-            initial_data_rx: Some(data),
-            initial_data_length: Some(initial_data_length),
-            initial_request_sent_time: Instant::now(),
-
-            complete_tx: Some(complete_tx),
-            streaming_data_rate: bytes_per_second,
-        };
-
-        let session_ = session.clone();
-        session.spawn(move |_| {
-            complete_rx
-                .map(move |mut file| {
-                    if let Some(cache) = session_.cache() {
-                        debug!("File {} complete, saving to cache", file_id);
-                        cache.save_file(file_id, &mut file);
-                    } else {
-                        debug!("File {} complete", file_id);
-                    }
-                })
-                .or_else(|oneshot::Canceled| Ok(()))
-        });
-
-        return AudioFileOpen::Streaming(open);
-    }
-
-    pub fn get_stream_loader_controller(&self) -> StreamLoaderController {
-        match self {
-            AudioFile::Streaming(ref stream) => {
-                return StreamLoaderController {
-                    channel_tx: Some(stream.stream_loader_command_tx.clone()),
-                    stream_shared: Some(stream.shared.clone()),
-                    file_size: stream.shared.file_size,
-                };
-            }
-            AudioFile::Cached(ref file) => {
-                return StreamLoaderController {
-                    channel_tx: None,
-                    stream_shared: None,
-                    file_size: file.metadata().unwrap().len() as usize,
-                };
-            }
-        }
->>>>>>> ea8ece36
-    }
-
-    pub fn is_cached(&self) -> bool {
-        match self {
-            AudioFile::Cached { .. } => true,
-            _ => false,
-        }
     }
 }
 
