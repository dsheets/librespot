--- conflicted
+++ resolved
@@ -26,11 +26,7 @@
 
     fn volume(&self) -> u16 {
         let mapped_volume = f64::from_bits(self.volume.load(Ordering::Relaxed));
-<<<<<<< HEAD
         self.volume_ctrl.as_unmapped(mapped_volume)
-=======
-        self.volume_ctrl.to_unmapped(mapped_volume)
->>>>>>> 005e5567
     }
 
     fn set_volume(&self, volume: u16) {
